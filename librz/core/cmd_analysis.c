// SPDX-FileCopyrightText: 2009-2021 pancake <pancake@nopcode.org>
// SPDX-FileCopyrightText: 2009-2021 maijin <maijin21@gmail.com>
// SPDX-License-Identifier: LGPL-3.0-only

#include <rz_core.h>
#include <rz_util/rz_graph_drawable.h>

#include "core_private.h"

#define MAX_SCAN_SIZE 0x7ffffff

HEAPTYPE(ut64);

static const char *help_msg_a[] = {
	"Usage:", "a", "[abdefFghoprxstc] [...]",
	"a", "", "alias for aai - analysis information",
	"a*", "", "same as afl*;ah*;ax*",
	"aa", "[?]", "analyze all (fcns + bbs) (aa0 to avoid sub renaming)",
	"a8", " [hexpairs]", "analyze bytes",
	"ab", "[?] [addr]", "analyze block",
	"ac", "[?]", "manage classes",
	"aC", "[?]", "analyze function call",
	"aCe", "[?]", "same as aC, but uses esil with abte to emulate the function",
	"ad", "[?]", "analyze data trampoline (wip)",
	"ad", " [from] [to]", "analyze data pointers to (from-to)",
	"ae", "[?] [expr]", "analyze opcode eval expression (see ao)",
	"af", "[?]", "analyze Functions",
	"aF", "", "same as above, but using analysis.depth=1",
	"ag", "[?] [options]", "draw graphs in various formats",
	"ah", "[?]", "analysis hints (force opcode size, ...)",
	"ai", " [addr]", "address information (show perms, stack, heap, ...)",
	"aj", "", "same as a* but in json (aflj)",
	"aL", "", "list all asm/analysis plugins (e asm.arch=?)",
	"an", " [name] [@addr]", "show/rename/create whatever flag/function is used at addr",
	"ao", "[?] [len]", "analyze Opcodes (or emulate it)",
	"aO", "[?] [len]", "Analyze N instructions in M bytes",
	"ap", "", "find prelude for current offset",
	"ar", "[?]", "like 'dr' but for the esil vm. (registers)",
	"as", "[?] [num]", "analyze syscall using dbg.reg",
	"av", "[?] [.]", "show vtables",
	"ax", "[?]", "manage refs/xrefs (see also afx?)",
	NULL
};

static const char *help_msg_aa[] = {
	"Usage:", "aa[0*?]", " # see also 'af' and 'afna'",
	"aa", " ", "alias for 'af @@f:sym.*;af@entry0;afva'",
	"aaa", "[?]", "autoname functions after aa (see afna)",
	"aac", " [len]", "analyze function calls (af @@=`pi len~call[1]`)",
	"aac*", " [len]", "flag function calls without performing a complete analysis",
	"aad", " [len]", "analyze data references to code",
	"aae", " [len] ([addr])", "analyze references with ESIL (optionally to address)",
	"aaef", "", "analyze references with ESIL in all functions",
	"aaf", "[e|r|t] ", "analyze all functions (e analysis.hasnext=1;afr @@c:isq) (aafe=aef@@F)",
	"aai", "[j]", "show info of all analysis parameters",
	"aan", "[gr?]", "autoname functions (aang = golang, aanr = noreturn propagation)",
	"aao", "", "analyze all objc references",
	"aap", "", "find and analyze function preludes",
	"aar", "[?] [len]", "analyze len bytes of instructions for references",
	"aas", " [len]", "analyze symbols (af @@= isq~[0]`)",
	"aaS", "", "analyze all flags starting with sym. (af @@f:sym.*)",
	"aat", " [fcn]", "Analyze all/given function to convert immediate to linked structure offsets (see tl?)",
	"aaT", " [len]", "analyze code after trap-sleds",
	"aau", " [len]", "list mem areas (larger than len bytes) not covered by functions",
	"aav", " [sat]", "find values referencing a specific section or map",
	NULL
};

static const char *help_msg_afls[] = {
	"Usage:", "afls", "[afls] # sort function list",
	"afls", "", "same as aflsa",
	"aflsa", "", "sort by address (same as afls)",
	"aflss", "", "sort by size",
	"aflsn", "", "sort by name",
	"aflsb", "", "sort by number of basic blocks",
	NULL
};

static const char *help_msg_ai[] = {
	"Usage:", "ai", "[j*] [sz] # analysis/address information/imports",
	"ai", " @addr", "show address information",
	"aii", " [namespace]", "global import (like afii, but global)",
	"aii", "-", "delete all global imports",
	"aij", " @addr", "show address information in JSON format",
	NULL
};

static const char *help_msg_aar[] = {
	"Usage:", "aar", "[j*] [sz] # search and analyze xrefs",
	"aar", " [sz]", "analyze xrefs in current section or sz bytes of code",
	"aar*", " [sz]", "list found xrefs in rizin commands format",
	"aarj", " [sz]", "list found xrefs in JSON format",
	NULL
};

static const char *help_msg_ab[] = {
	"Usage:", "ab", "analyze block",
	"ab", " [addr]", "show basic block information at given address",
	"aba", " [addr]", "analyze esil accesses in basic block (see aea?)",
	"abj", " [addr]", "display basic block information in JSON",
	"abl", "[,qj]", "list all basic blocks",
	"abx", " [hexpair-bytes]", "analyze N bytes",
	"abt", "[?] [addr] [num]", "find num paths from current offset to addr",
	NULL
};

static const char *help_msg_abl[] = {
	"Usage:", "abl", "analyzed basicblocks listing",
	"abl", "", "list all program-wide basic blocks analyzed",
	"abl,", " [table-query]", "render the list using a table",
	"ablj", "", "in json format",
	"ablq", "", "in quiet format",
	NULL
};

static const char *help_msg_abt[] = {
	"Usage:", "abt", "[addr] [num] # find num paths from current offset to addr",
	"abt", " [addr] [num]", "find num paths from current offset to addr",
	"abte", " [addr]", "emulate from beginning of function to the given address",
	"abtj", " [addr] [num]", "display paths in JSON",
	NULL
};

static const char *help_msg_ac[] = {
	"Usage:", "ac", "analysis classes commands",
	"acl[j*]", "", "list all classes",
	"acll[j]", " (class_name)", "list all or single class detailed",
	"ac", " [class name]", "add class",
	"ac-", " [class name]", "delete class",
	"acn", " [class name] [new class name]", "rename class",
	"acv", " [class name] [addr] ([offset]) ([size])", "add vtable address to class",
	"acvf", " [offset] ([class name])", "lookup function address on vtable offset",
	"acv-", " [class name] [vtable id]", "delete vtable by id (from acv [class name])",
	"acb", " [class name]", "list bases of class",
	"acb", " [class name] [base class name] ([offset])", "add base class",
	"acb-", " [class name] [base class id]", "delete base by id (from acb [class name])",
	"acm", " [class name] [method name] [offset] ([vtable offset])", "add/edit method",
	"acm-", " [class name] [method name]", "delete method",
	"acmn", " [class name] [method name] [new name]", "rename method",
	"acg", "", "print inheritance ascii graph",
	"ac?", "", "show this help",
	NULL
};

static const char *help_msg_ad[] = {
	"Usage:", "ad", "[kt] [...]",
	"ad", " [N] [D]", "analyze N data words at D depth",
	"ad4", " [N] [D]", "analyze N data words at D depth (asm.bits=32)",
	"ad8", " [N] [D]", "analyze N data words at D depth (asm.bits=64)",
	"adf", "", "analyze data in function (use like .adf @@=`afl~[0]`",
	"adfg", "", "analyze data in function gaps",
	"adt", "", "analyze data trampolines (wip)",
	"adk", "", "analyze data kind (code, text, data, invalid, ...)",
	NULL
};

static const char *help_msg_ae[] = {
	"Usage:", "ae[idesr?] [arg]", "ESIL code emulation",
	"ae", " [expr]", "evaluate ESIL expression",
	"ae?", "", "show this help",
	"ae??", "", "show ESIL help",
	"ae[aA]", "[f] [count]", "analyse esil accesses (regs, mem..)",
	"aeC", "[arg0 arg1..] @ addr", "appcall in esil",
	"aec", "[?]", "continue until ^C",
	"aecb", "", "continue back until breakpoint",
	"aecs", "", "continue until syscall",
	"aecc", "", "continue until call",
	"aecu", " [addr]", "continue until address",
	"aecue", " [esil]", "continue until esil expression match",
	"aef", " [addr]", "emulate function",
	"aefa", " [addr]", "emulate function to find out args in given or current offset",
	"aeg", " [expr]", "esil graph",
	"aei", "", "initialize ESIL VM state (aei- to deinitialize)",
	"aeim", " [addr] [size] [name]", "initialize ESIL VM stack (aeim- remove)",
	"aeip", "", "initialize ESIL program counter to curseek",
	"aek", " [query]", "perform sdb query on ESIL.info",
	"aek-", "", "resets the ESIL.info sdb instance",
	"aeli", "", "list loaded ESIL interrupts",
	"aeli", " [file]", "load ESIL interrupts from shared object",
	"aelir", " [interrupt number]", "remove ESIL interrupt and free it if needed",
	"aep", "[?] [addr]", "manage esil pin hooks",
	"aepc", " [addr]", "change esil PC to this address",
	"aer", " [..]", "handle ESIL registers like 'ar' or 'dr' does",
	"aes", "", "perform emulated debugger step",
	"aesp", " [X] [N]", "evaluate N instr from offset X",
	"aesb", "", "step back",
	"aeso", " ", "step over",
	"aesou", " [addr]", "step over until given address",
	"aess", " ", "step skip (in case of CALL, just skip, instead of step into)",
	"aesu", " [addr]", "step until given address",
	"aesue", " [esil]", "step until esil expression match",
	"aesuo", " [optype]", "step until given opcode type",
	"aets", "[?]", "ESIL Trace session",
	"aex", " [hex]", "evaluate opcode expression",
	NULL
};

static const char *help_detail_ae[] = {
	"Examples:", "ESIL", " examples and documentation",
	"=", "", "assign updating internal flags",
	":=", "", "assign without updating internal flags",
	"+=", "", "A+=B => B,A,+=",
	"+", "", "A=A+B => B,A,+,A,=",
	"++", "", "increment, 2,A,++ == 3 (see rsi,--=[1], ... )",
	"--", "", "decrement, 2,A,-- == 1",
	"*=", "", "A*=B => B,A,*=",
	"/=", "", "A/=B => B,A,/=",
	"%=", "", "A%=B => B,A,%=",
	"&=", "", "and ax, bx => bx,ax,&=",
	"|", "", "or r0, r1, r2 => r2,r1,|,r0,=",
	"!=", "", "negate all bits",
	"^=", "", "xor ax, bx => bx,ax,^=",
	"", "[]", "mov eax,[eax] => eax,[],eax,=",
	"=", "[]", "mov [eax+3], 1 => 1,3,eax,+,=[]",
	"=", "[1]", "mov byte[eax],1 => 1,eax,=[1]",
	"=", "[8]", "mov [rax],1 => 1,rax,=[8]",
	"[]", "", "peek from random position",
	"[N]", "", "peek word of N bytes from popped address",
	"[*]", "", "peek some from random position",
	"=", "[*]", "poke some at random position",
	"$", "", "int 0x80 => 0x80,$",
	"$$", "", "simulate a hardware trap",
	"==", "", "pops twice, compare and update esil flags",
	"<", "", "compare for smaller",
	"<=", "", "compare for smaller or equal",
	">", "", "compare for bigger",
	">=", "", "compare bigger for or equal",
	">>=", "", "shr ax, bx => bx,ax,>>=  # shift right",
	"<<=", "", "shl ax, bx => bx,ax,<<=  # shift left",
	">>>=", "", "ror ax, bx => bx,ax,>>>=  # rotate right",
	"<<<=", "", "rol ax, bx => bx,ax,<<<=  # rotate left",
	"?{", "", "if popped value != 0 run the block until }",
	"POP", "", "drops last element in the esil stack",
	"DUP", "", "duplicate last value in stack",
	"NUM", "", "evaluate last item in stack to number",
	"SWAP", "", "swap last two values in stack",
	"TRAP", "", "stop execution",
	"BITS", "", "16,BITS  # change bits, useful for arm/thumb",
	"TODO", "", "the instruction is not yet esilized",
	"STACK", "", "show contents of stack",
	"CLEAR", "", "clears the esil stack",
	"REPEAT", "", "repeat n times",
	"BREAK", "", "terminates the string parsing",
	"SETJT", "", "set jump target",
	"SETJTS", "", "set jump target set",
	"SETD", "", "set delay slot",
	"GOTO", "", "jump to the Nth word popped from the stack",
	"$", "", "esil interrupt",
	"$z", "", "internal flag: zero",
	"$c", "", "internal flag: carry",
	"$b", "", "internal flag: borrow",
	"$p", "", "internal flag: parity",
	"$s", "", "internal flag: sign",
	"$o", "", "internal flag: overflow",
	"$ds", "", "internal flag: delay-slot",
	"$jt", "", "internal flag: jump-target",
	"$js", "", "internal flag: jump-target-set",
	// DEPRECATED "$r", "", "internal flag: jump-sign",
	"$$", "", "internal flag: pc address",
	NULL
};

static const char *help_msg_aea[] = {
	"Examples:", "aea", " show regs and memory accesses used in a range",
	"aea", "  [ops]", "Show regs/memory accesses used in N instructions ",
	"aea*", " [ops]", "Create mem.* flags for memory accesses",
	"aeab", "", "Show regs used in current basic block",
	"aeaf", "", "Show regs used in current function",
	"aear", " [ops]", "Show regs read in N instructions",
	"aeaw", " [ops]", "Show regs written in N instructions",
	"aean", " [ops]", "Show regs not written in N instructions",
	"aeaj", " [ops]", "Show aea output in JSON format",
	"aeA", "  [len]", "Show regs used in N bytes (subcommands are the same)",
	"Legend:", "", "",
	"I", "", "input registers (read before being set)",
	"A", "", "all regs accessed",
	"R", "", "register values read",
	"W", "", "registers written",
	"N", "", "read but never written",
	"V", "", "values",
	"@R", "", "memreads",
	"@W", "", "memwrites",
	"NOTE:", "", "mem{reads,writes} with PIC only fetch the offset",
	NULL
};

static const char *help_msg_aec[] = {
	"Examples:", "aec", " continue until ^c",
	"aec", "", "Continue until exception",
	"aecs", "", "Continue until syscall",
	"aecc", "", "Continue until call",
	"aecu", "[addr]", "Continue until address",
	"aecue", "[addr]", "Continue until esil expression",
	NULL
};

static const char *help_msg_aeC[] = {
	"Examples:", "aeC", " arg0 arg1 ... @ calladdr",
	"aeC", " 1 2 @ sym._add", "Call sym._add(1,2)",
	NULL
};

static const char *help_msg_aep[] = {
	"Usage:", "aep[-c] ", " [...]",
	"aepc", " [addr]", "change program counter for esil",
	"aep", "-[addr]", "remove pin",
	"aep", " [name] @ [addr]", "set pin",
	"aep", "", "list pins",
	NULL
};

static const char *help_msg_aets[] = {
	"Usage:", "aets ", " [...]",
	"aets+", "", "Start ESIL trace session",
	"aets-", "", "Stop ESIL trace session",
	NULL
};

static const char *help_msg_af[] = {
	"Usage:", "af", "",
	"af", " ([name]) ([addr])", "analyze functions (start at addr or $$)",
	"afr", " ([name]) ([addr])", "analyze functions recursively",
	"af+", " addr name [type] [diff]", "hand craft a function (requires afb+)",
	"af-", " [addr]", "clean all function analysis data (or function at addr)",
	"afa", "", "analyze function arguments in a call (afal honors dbg.funcarg)",
	"afb+", " fcnA bbA sz [j] [f] ([t]( [d]))", "add bb to function @ fcnaddr",
	"afb", "[?] [addr]", "List basic blocks of given function",
	"afB", " 16", "set current function as thumb (change asm.bits)",
	"afC[lc]", " ([addr])@[addr]", "calculate the Cycles (afC) or Cyclomatic Complexity (afCc)",
	"afc", "[?] type @[addr]", "set calling convention for function",
	"afd", "[addr]", "show function + delta for given offset",
	"afi", " [addr|fcn.name]", "show function(s) information (verbose afl)",
	"afj", " [tableaddr] [count]", "analyze function jumptable",
	"afl", "[?] [ls*] [fcn name]", "list functions (addr, size, bbs, name) (see afll)",
	"afm", " name", "merge two functions",
	"afM", " name", "print functions map",
	"afn", "[?] name [addr]", "rename name for function at address (change flag too)",
	"afna", "", "suggest automatic name for current offset",
	"afo", "[?j] [fcn.name]", "show address for the function name or current offset",
	"afs", "[!] ([fcnsign])", "get/set function signature at current address (afs! uses cfg.editor)",
	"afS", "[stack_size]", "set stack frame size for function at current address",
	"afsr", " [function_name] [new_type]", "change type for given function",
	"aft", "[?]", "type matching, type propagation",
	"afu", " addr", "resize and analyze function from current address until addr",
	"afv[absrx]", "?", "manipulate args, registers and variables in function",
	"afx", "", "list function references",
	NULL
};

static const char *help_msg_afb[] = {
	"Usage:", "afb", " List basic blocks of given function",
	".afbr-", "", "Set breakpoint on every return address of the function",
	".afbr-*", "", "Remove breakpoint on every return address of the function",
	"afb", " [addr]", "list basic blocks of function",
	"afb.", " [addr]", "show info of current basic block",
	"afb=", "", "display ascii-art bars for basic block regions",
	"afb+", " fcn_at bbat bbsz [jump] [fail] ([diff])", "add basic block by hand",
	"afbc", " [addr] [color(ut32)]", "set a color for the bb at a given address",
	"afbe", " bbfrom bbto", "add basic-block edge for switch-cases",
	"afbi", "[j]", "print current basic block information",
	"afbj", " [addr]", "show basic blocks information in json",
	"afbr", "", "Show addresses of instructions which leave the function",
	"afbt", "", "Show basic blocks of current function in a table",
	"afB", " [bits]", "define asm.bits for the given function",
	NULL
};

static const char *help_msg_afc[] = {
	"Usage:", "afc[agl?]", "",
	"afc", " convention", "Manually set calling convention for current function",
	"afc", "", "Show Calling convention for the Current function",
	"afcr", "[j]", "Show register usage for the current function",
	"afca", "", "Analyse function for finding the current calling convention",
	"afcf", "[j] [name]", "Prints return type function(arg1, arg2...), see afij",
	"afck", "", "List SDB details of call loaded calling conventions",
	"afcl", "", "List all available calling conventions",
	"afco", " path", "Open Calling Convention sdb profile from given path",
	"afcR", "", "Register telescoping using the calling conventions order",
	NULL
};

static const char *help_msg_afC[] = {
	"Usage:", "afC", " [addr]",
	"afC", "", "function cycles cost",
	"afCc", "", "cyclomatic complexity",
	"afCl", "", "loop count (backward jumps)",
	NULL
};

static const char *help_msg_afi[] = {
	"Usage:", "afi[jlp*]", " <addr>",
	"afi", "", "show information of the function",
	"afii", "[-][import]", "show/add/delete imports used in function",
	"afi.", "", "show function name in current offset",
	"afi*", "", "function, variables and arguments",
	"afij", "", "function info in json format",
	"afip", "", "show whether the function is pure or not",
	"afis", "", "show function stats (opcode, meta)",
	NULL
};

static const char *help_msg_afl[] = {
	"Usage:", "afl", " List all functions",
	"afl", "", "list functions",
	"afl.", "", "display function in current offset (see afi.)",
	"afl+", "", "display sum all function sizes",
	"afl=", "", "display ascii-art bars with function ranges",
	"aflc", "", "count of functions",
	"aflj", "", "list functions in json",
	"aflt", " [query]", "list functions in table format",
	"afll", " [column]", "list functions in verbose mode (sorted by column name)",
	"afllj", "", "list functions in verbose mode (alias to aflj)",
	"aflm", "", "list functions in makefile style (af@@=`aflm~0x`)",
	"aflq", "", "list functions in quiet mode",
	"aflqj", "", "list functions in json quiet mode",
	"afls", "[?asn]", "sort function list by address, size or name",
	NULL
};

static const char *help_msg_afll[] = {
	"Usage:", "", " List functions in verbose mode",
	"", "", "",
	"Table fields:", "", "",
	"", "", "",
	"address", "", "start address",
	"size", "", "function size (realsize)",
	"nbbs", "", "number of basic blocks",
	"edges", "", "number of edges between basic blocks",
	"cc", "", "cyclomatic complexity ( cc = edges - blocks + 2 * exit_blocks)",
	"cost", "", "cyclomatic cost",
	"min bound", "", "minimal address",
	"range", "", "function size",
	"max bound", "", "maximal address",
	"calls", "", "number of caller functions",
	"locals", "", "number of local variables",
	"args", "", "number of function arguments",
	"xref", "", "number of cross references",
	"frame", "", "function stack size",
	"name", "", "function name",
	NULL
};

static const char *help_msg_afn[] = {
	"Usage:", "afn[sa]", " Analyze function names",
	"afn", " [name]", "rename the function",
	"afn", " base64:encodedname", "rename the function",
	"afn.", "", "same as afn without arguments. show the function name in current offset",
	"afna", "", "construct a function name for the current offset",
	"afns", "", "list all strings associated with the current function",
	"afnsj", "", "list all strings associated with the current function in JSON format",
	NULL
};

static const char *help_msg_afs[] = {
	"Usage:", "afs[r]", " Analyze function signatures",
	"afs", "[!] ([fcnsign])", "get/set function signature at current address (afs! uses cfg.editor)",
	"afs*", " ([signame])", "get function signature in flags",
	"afsj", " ([signame])", "get function signature in JSON",
	"afsr", " [function_name] [new_type]", "change type for given function",
	NULL
};

static const char *help_msg_aft[] = {
	"Usage:", "aft", "",
	"aft", "", "type matching analysis for current function",
	NULL
};

static const char *help_msg_afv[] = {
	"Usage:", "afv", "[rbs]",
	"afv*", "", "output rizin command to add args/locals to flagspace",
	"afv-", "([name])", "remove all or given var",
	"afv=", "", "list function variables and arguments with disasm refs",
	"afva", "", "analyze function arguments/locals",
	"afvb", "[?]", "manipulate bp based arguments/locals",
	"afvd", " name", "display the value of args/locals",
	"afvf", "", "show BP relative stackframe variables",
	"afvn", " [new_name] ([old_name])", "rename argument/local",
	"afvr", "[?]", "manipulate register based arguments",
	"afvR", " [varname]", "list addresses where vars are accessed (READ)",
	"afvs", "[?]", "manipulate sp based arguments/locals",
	"afvt", " [name] [new_type]", "change type for given argument/local",
	"afvW", " [varname]", "list addresses where vars are accessed (WRITE)",
	"afvx", "", "show function variable xrefs (same as afvR+afvW)",
	NULL
};

static const char *help_msg_afvb[] = {
	"Usage:", "afvb", " [idx] [name] ([type])",
	"afvb", "", "list base pointer based arguments, locals",
	"afvb*", "", "same as afvb but in rizin commands",
	"afvb", " [idx] [name] ([type])", "define base pointer based arguments, locals",
	"afvbj", "", "return list of base pointer based arguments, locals in JSON format",
	"afvb-", " [name]", "delete argument/locals at the given name",
	"afvbg", " [idx] [addr]", "define var get reference",
	"afvbs", " [idx] [addr]", "define var set reference",
	NULL
};

static const char *help_msg_afvr[] = {
	"Usage:", "afvr", " [reg] [type] [name]",
	"afvr", "", "list register based arguments",
	"afvr*", "", "same as afvr but in rizin commands",
	"afvr", " [reg] [name] ([type])", "define register arguments",
	"afvrj", "", "return list of register arguments in JSON format",
	"afvr-", " [name]", "delete register arguments at the given index",
	"afvrg", " [reg] [addr]", "define argument get reference",
	"afvrs", " [reg] [addr]", "define argument set reference",
	NULL
};

static const char *help_msg_afvs[] = {
	"Usage:", "afvs", " [idx] [type] [name]",
	"afvs", "", "list stack based arguments and locals",
	"afvs*", "", "same as afvs but in rizin commands",
	"afvs", " [idx] [name] [type]", "define stack based arguments,locals",
	"afvsj", "", "return list of stack based arguments and locals in JSON format",
	"afvs-", " [name]", "delete stack based argument or locals with the given name",
	"afvsg", " [idx] [addr]", "define var get reference",
	"afvss", " [idx] [addr]", "define var set reference",
	NULL
};

static const char *help_msg_ag[] = {
	"Usage:", "ag<graphtype><format> [addr]", "",
	"Graph commands:", "", "",
	"aga", "[format]", "Data references graph",
	"agA", "[format]", "Global data references graph",
	"agc", "[format]", "Function callgraph",
	"agC", "[format]", "Global callgraph",
	"agd", "[format] [fcn addr]", "Diff graph",
	"agf", "[format]", "Basic blocks function graph",
	"agi", "[format]", "Imports graph",
	"agr", "[format]", "References graph",
	"agR", "[format]", "Global references graph",
	"agx", "[format]", "Cross references graph",
	"agg", "[format]", "Custom graph",
	"ag-", "", "Clear the custom graph",
	"agn", "[?] title body", "Add a node to the custom graph",
	"age", "[?] title1 title2", "Add an edge to the custom graph",
	"", "", "",
	"Output formats:", "", "",
	"<blank>", "", "Ascii art",
	"*", "", "rizin commands",
	"d", "", "Graphviz dot",
	"g", "", "Graph Modelling Language (gml)",
	"j", "", "json ('J' for formatted disassembly)",
	"k", "", "SDB key-value",
	"t", "", "Tiny ascii art",
	"v", "", "Interactive ascii art",
	"w", " [path]", "Write to path or display graph image (see graph.gv.format)",
	NULL
};

static const char *help_msg_age[] = {
	"Usage:", "age [title1] [title2]", "",
	"Examples:", "", "",
	"age", " title1 title2", "Add an edge from the node with \"title1\" as title to the one with title \"title2\"",
	"age", " \"title1 with spaces\" title2", "Add an edge from node \"title1 with spaces\" to node \"title2\"",
	"age-", " title1 title2", "Remove an edge from the node with \"title1\" as title to the one with title \"title2\"",
	"age?", "", "Show this help",
	NULL
};

static const char *help_msg_agn[] = {
	"Usage:", "agn [title] [body]", "",
	"Examples:", "", "",
	"agn", " title1 body1", "Add a node with title \"title1\" and body \"body1\"",
	"agn", " \"title with space\" \"body with space\"", "Add a node with spaces in the title and in the body",
	"agn", " title1 base64:Ym9keTE=", "Add a node with the body specified as base64",
	"agn-", " title1", "Remove a node with title \"title1\"",
	"agn?", "", "Show this help",
	NULL
};

static const char *help_msg_ah[] = {
	"Usage:", "ah[lba-]", "Analysis Hints",
	"ah?", "", "show this help",
	"ah?", " offset", "show hint of given offset",
	"ah", "", "list hints in human-readable format",
	"ah.", "", "list hints in human-readable format from current offset",
	"ah-", "", "remove all hints",
	"ah-", " offset [size]", "remove hints at given offset",
	"ah*", " offset", "list hints in rizin commands format",
	"aha", " ppc @ 0x42", "force arch ppc for all addrs >= 0x42 or until the next hint",
	"aha", " 0 @ 0x84", "disable the effect of arch hints for all addrs >= 0x84 or until the next hint",
	"ahb", " 16 @ 0x42", "force 16bit for all addrs >= 0x42 or until the next hint",
	"ahb", " 0 @ 0x84", "disable the effect of bits hints for all addrs >= 0x84 or until the next hint",
	"ahc", " 0x804804", "override call/jump address",
	"ahd", " foo a0,33", "replace opcode string",
	"ahe", " 3,eax,+=", "set vm analysis string",
	"ahf", " 0x804840", "override fallback address for call",
	"ahF", " 0x10", "set stackframe size at current offset",
	"ahh", " 0x804840", "highlight this address offset in disasm",
	"ahi", "[?] 10", "define numeric base for immediates (2, 8, 10, 10u, 16, i, p, S, s)",
	"ahj", "", "list hints in JSON",
	"aho", " call", "change opcode type (see aho?) (deprecated, moved to \"ahd\")",
	"ahp", " addr", "set pointer hint",
	"ahr", " val", "set hint for return value of a function",
	"ahs", " 4", "set opcode size=4",
	"ahS", " jz", "set asm.syntax=jz for this opcode",
	"aht", " [?] <type>", "Mark immediate as a type offset (deprecated, moved to \"aho\")",
	"ahv", " val", "change opcode's val field (useful to set jmptbl sizes in jmp rax)",
	NULL
};

static const char *help_msg_ahi[] = {
	"Usage:", "ahi [2|8|10|10u|16|bodhipSs] [@ offset]", " Define numeric base",
	"ahi", " <base>", "set numeric base (2, 8, 10, 16)",
	"ahi", " 10|d", "set base to signed decimal (10), sign bit should depend on receiver size",
	"ahi", " 10u|du", "set base to unsigned decimal (11)",
	"ahi", " b", "set base to binary (2)",
	"ahi", " o", "set base to octal (8)",
	"ahi", " h", "set base to hexadecimal (16)",
	"ahi", " i", "set base to IP address (32)",
	"ahi", " p", "set base to htons(port) (3)",
	"ahi", " S", "set base to syscall (80)",
	"ahi", " s", "set base to string (1)",
	NULL
};

static const char *help_msg_aht[] = {
	"Usage: aht[...]", "", "",
	"ahts", " <offset>", "List all matching structure offsets",
	"aht", " <struct.member>", "Change immediate to structure offset",
	"aht?", "", "show this help",
	NULL
};

static const char *help_msg_ao[] = {
	"Usage:", "ao[e?] [len]", "Analyze Opcodes",
	"aoj", " N", "display opcode analysis information in JSON for N opcodes",
	"aoe", " N", "display esil form for N opcodes",
	"aoef", " expr", "filter esil expression of opcode by given output",
	"aos", " N", "display size of N opcodes",
	"aom", " [id]", "list current or all mnemonics for current arch",
	"aod", " [mnemonic]", "describe opcode for asm.arch",
	"aoda", "", "show all mnemonic descriptions",
	"aoc", " [cycles]", "analyze which op could be executed in [cycles]",
	"ao", " 5", "display opcode analysis of 5 opcodes",
	"ao*", "", "display opcode in r commands",
	NULL
};

static const char *help_msg_ar[] = {
	"Usage: ar", "", "# Analysis Registers",
	"ar", "", "Show 'gpr' registers",
	"ar.", ">$snapshot", "Show rizin commands to set register values to the current state",
	"ar,", "", "Show registers in table format (see dr,)",
	".ar*", "", "Import register values as flags",
	".ar-", "", "Unflag all registers",
	"ar0", "", "Reset register arenas to 0",
	"ara", "[?]", "Manage register arenas",
	"arj", "", "Show 'gpr' registers in JSON format",
	"arA", "", "Show values of function argument calls (A0, A1, A2, ..)",
	"ar", " 16", "Show 16 bit registers",
	"ar", " 32", "Show 32 bit registers",
	"ar", " all", "Show all bit registers",
	"ar", " <type>", "Show all registers of given type",
	"arC", "", "Display register profile comments",
	"arr", "", "Show register references (telescoping)",
	"arrj", "", "Show register references (telescoping) in JSON format",
	"ar=", "([size])(:[regs])", "Show register values in columns",
	"ar?", " <reg>", "Show register value",
	"arb", " <type>", "Display hexdump of the given arena",
	"arc", " <name>", "Conditional flag registers",
	"arcc", "", "Show calling convention defined from the register profile",
	"ard", " <name>", "Show only different registers",
	"arn", " <regalias>", "Get regname for pc,sp,bp,a0-3,zf,cf,of,sg",
	"aro", "", "Show old (previous) register values",
	"arp", "[?] <file>", "Load register profile from file",
	"ars", "", "Stack register state",
	"art", "", "List all register types",
	"arw", " <hexnum>", "Set contents of the register arena",
	NULL
};

static const char *help_msg_ara[] = {
	"Usage:", "ara[+-s]", "Register Arena Push/Pop/Swap",
	"ara", "", "show all register arenas allocated",
	"ara", "+", "push a new register arena for each type",
	"ara", "-", "pop last register arena",
	"aras", "", "swap last two register arenas",
	NULL
};

static const char *help_msg_arw[] = {
	"Usage:", "arw ", "# Set contents of the register arena",
	"arw", " <hexnum>", "Set contents of the register arena",
	NULL
};

static const char *help_msg_as[] = {
	"Usage: as[ljk?]", "", "syscall name <-> number utility",
	"as", "", "show current syscall and arguments",
	"as", " 4", "show syscall 4 based on asm.os and current regs/mem",
	"asc[a]", " 4", "dump syscall info in .asm or .h",
	"asj", "", "list of syscalls in JSON",
	"asl", "", "list of syscalls by asm.os and asm.arch",
	"asl", " close", "returns the syscall number for close",
	"asl", " 4", "returns the name of the syscall number 4",
	"ask", " [query]", "perform syscall/ queries",
	NULL
};

static const char *help_msg_av[] = {
	"Usage:", "av[?jr*]", " C++ vtables and RTTI",
	"av", "", "search for vtables in data sections and show results",
	"avj", "", "like av, but as json",
	"av*", "", "like av, but as rizin commands",
	"avr", "[j@addr]", "try to parse RTTI at vtable addr (see analysis.cpp.abi)",
	"avra", "[j]", "search for vtables and try to parse RTTI at each of them",
	"avrr", "", "recover class info from all findable RTTI (see ac)",
	"avrD", " [classname]", "demangle a class name from RTTI",
	NULL
};

static const char *help_msg_ax[] = {
	"Usage:", "ax[?d-l*]", " # see also 'afx?'",
	"ax", "", "list refs",
	"ax*", "", "output rizin commands",
	"ax", " addr [at]", "add code ref pointing to addr (from curseek)",
	"ax-", " [at]", "clean all refs/refs from addr",
	"ax-*", "", "clean all refs/refs",
	"axc", " addr [at]", "add generic code ref",
	"axC", " addr [at]", "add code call ref",
	"axg", " [addr]", "show xrefs graph to reach current function",
	"axg*", " [addr]", "show xrefs graph to given address, use .axg*;aggv",
	"axgj", " [addr]", "show xrefs graph to reach current function in json format",
	"axd", " addr [at]", "add data ref",
	"axq", "", "list refs in quiet/human-readable format",
	"axj", "", "list refs in json format",
	"axm", " addr [at]", "copy data/code references pointing to addr to also point to curseek (or at)",
	"axt", "[?] [addr]", "find data/code references to this address",
	"axf", " [addr]", "find data/code references from this address",
	"axv", " [addr]", "list local variables read-write-exec references",
	"ax.", " [addr]", "find data/code references from and to this address",
	"axff[j]", " [addr]", "find data/code references from this function",
	"axs", " addr [at]", "add string ref",
	NULL
};

static const char *help_msg_axt[] = {
	"Usage:", "axt[?gq*]", "find data/code references to this address",
	"axtj", " [addr]", "find data/code references to this address and print in json format",
	"axtg", " [addr]", "display commands to generate graphs according to the xrefs",
	"axtq", " [addr]", "find and list the data/code references in quiet mode",
	"axt*", " [addr]", "same as axt, but prints as rizin commands",
	NULL
};

static int cmpname(const void *_a, const void *_b) {
	const RzAnalysisFunction *a = _a, *b = _b;
	return (int)strcmp(a->name, b->name);
}

static int cmpsize(const void *a, const void *b) {
	ut64 sa = (int)rz_analysis_function_linear_size((RzAnalysisFunction *)a);
	ut64 sb = (int)rz_analysis_function_linear_size((RzAnalysisFunction *)b);
	return (sa > sb) ? -1 : (sa < sb) ? 1
					  : 0;
}

static int cmpbbs(const void *_a, const void *_b) {
	const RzAnalysisFunction *a = _a, *b = _b;
	int la = (int)rz_list_length(a->bbs);
	int lb = (int)rz_list_length(b->bbs);
	return (la > lb) ? -1 : (la < lb) ? 1
					  : 0;
}

static int cmpaddr(const void *_a, const void *_b) {
	const RzAnalysisFunction *a = _a, *b = _b;
	return (a->addr > b->addr) ? 1 : (a->addr < b->addr) ? -1
							     : 0;
}

static bool listOpDescriptions(void *_core, const char *k, const char *v) {
	rz_cons_printf("%s=%s\n", k, v);
	return true;
}

<<<<<<< HEAD
/* better aac for windows-x86-32 */
#define JAYRO_03 0

#if JAYRO_03

static bool analysis_is_bad_call(RzCore *core, ut64 from, ut64 to, ut64 addr, ut8 *buf, int bufi) {
	ut64 align = RZ_ABS(addr % PE_ALIGN);
	ut32 call_bytes;

	// XXX this is x86 specific
	if (align == 0) {
		call_bytes = (ut32)((ut8 *)buf)[bufi + 3] << 24;
		call_bytes |= (ut32)((ut8 *)buf)[bufi + 2] << 16;
		call_bytes |= (ut32)((ut8 *)buf)[bufi + 1] << 8;
		call_bytes |= (ut32)((ut8 *)buf)[bufi];
	} else {
		call_bytes = (ut32)((ut8 *)buf)[bufi - align + 3] << 24;
		call_bytes |= (ut32)((ut8 *)buf)[bufi - align + 2] << 16;
		call_bytes |= (ut32)((ut8 *)buf)[bufi - align + 1] << 8;
		call_bytes |= (ut32)((ut8 *)buf)[bufi - align];
	}
	if (call_bytes >= from && call_bytes <= to) {
		return true;
	}
	call_bytes = (ut32)((ut8 *)buf)[bufi + 4] << 24;
	call_bytes |= (ut32)((ut8 *)buf)[bufi + 3] << 16;
	call_bytes |= (ut32)((ut8 *)buf)[bufi + 2] << 8;
	call_bytes |= (ut32)((ut8 *)buf)[bufi + 1];
	call_bytes += addr + 5;
	if (call_bytes >= from && call_bytes <= to) {
		return false;
	}
	return false;
}
#endif

// function argument types and names into analysis/types
static void __add_vars_sdb(RzCore *core, RzAnalysisFunction *fcn) {
	RzAnalysisFcnVarsCache cache;
	rz_analysis_fcn_vars_cache_init(core->analysis, &cache, fcn);
	RzListIter *iter;
	RzAnalysisVar *var;
	int arg_count = 0;

	RzList *all_vars = cache.rvars;
	rz_list_join(all_vars, cache.bvars);
	rz_list_join(all_vars, cache.svars);

	RzStrBuf key, value;
	rz_strbuf_init(&key);
	rz_strbuf_init(&value);

	rz_list_foreach (all_vars, iter, var) {
		if (var->isarg) {
			if (!rz_strbuf_setf(&key, "func.%s.arg.%d", fcn->name, arg_count) ||
				!rz_strbuf_setf(&value, "%s,%s", var->type, var->name)) {
				goto exit;
			}
			sdb_set(core->analysis->sdb_types, rz_strbuf_get(&key), rz_strbuf_get(&value), 0);
			arg_count++;
		}
	}
	if (arg_count > 0) {
		if (!rz_strbuf_setf(&key, "func.%s.args", fcn->name) ||
			!rz_strbuf_setf(&value, "%d", arg_count)) {
			goto exit;
		}
		sdb_set(core->analysis->sdb_types, rz_strbuf_get(&key), rz_strbuf_get(&value), 0);
	}
exit:
	rz_strbuf_fini(&key);
	rz_strbuf_fini(&value);
	rz_analysis_fcn_vars_cache_fini(&cache);
}

static bool cmd_analysis_aaft(RzCore *core) {
	RzListIter *it;
	RzAnalysisFunction *fcn;
	ut64 seek;
	if (rz_config_get_i(core->config, "cfg.debug")) {
		eprintf("TOFIX: aaft can't run in debugger mode.\n");
		return false;
	}
	const char *io_cache_key = "io.pcache.write";
	RzConfigHold *hold = rz_config_hold_new(core->config);
	rz_config_hold_i(hold, "io.va", io_cache_key, NULL);
	bool io_cache = rz_config_get_i(core->config, io_cache_key);
	if (!io_cache) {
		// XXX. we shouldnt need this, but it breaks 'rizin -c aaa -w ls'
		rz_config_set_i(core->config, io_cache_key, true);
	}
	seek = core->offset;
	rz_reg_arena_push(core->analysis->reg);
	rz_reg_arena_zero(core->analysis->reg);
	rz_core_cmd0(core, "aei;aeim");
	ut8 *saved_arena = rz_reg_arena_peek(core->analysis->reg);
	// Iterating Reverse so that we get function in top-bottom call order
	rz_list_foreach_prev(core->analysis->fcns, it, fcn) {
		int ret = rz_core_seek(core, fcn->addr, true);
		if (!ret) {
			continue;
		}
		rz_reg_arena_poke(core->analysis->reg, saved_arena);
		rz_analysis_esil_set_pc(core->analysis->esil, fcn->addr);
		rz_core_analysis_type_match(core, fcn);
		if (rz_cons_is_breaked()) {
			break;
		}
		__add_vars_sdb(core, fcn);
	}
	rz_core_seek(core, seek, true);
	rz_reg_arena_pop(core->analysis->reg);
	rz_config_hold_restore(hold);
	free(saved_arena);
	return true;
}

=======
>>>>>>> db04bed5
static void type_cmd(RzCore *core, const char *input) {
	RzAnalysisFunction *fcn = rz_analysis_get_fcn_in(core->analysis, core->offset, -1);
	if (!fcn && *input != '?') {
		eprintf("cant find function here\n");
		return;
	}
	ut64 seek;
	rz_cons_break_push(NULL, NULL);
	switch (*input) {
	case '\0': // "aft"
		seek = core->offset;
		rz_analysis_esil_set_pc(core->analysis->esil, fcn ? fcn->addr : core->offset);
		rz_core_analysis_type_match(core, fcn);
		rz_core_seek(core, seek, true);
		break;
	case '?': // "aft?"
		rz_core_cmd_help(core, help_msg_aft);
		break;
	}
	rz_cons_break_pop();
}

static void var_help(RzCore *core, char ch) {
	switch (ch) {
	case 'b': // "afvb"
		rz_core_cmd_help(core, help_msg_afvb);
		break;
	case 's': // "afvs"
		rz_core_cmd_help(core, help_msg_afvs);
		break;
	case 'r': // "afvr"
		rz_core_cmd_help(core, help_msg_afvr);
		break;
	case '?': // "afv?"
		rz_core_cmd_help(core, help_msg_afv);
		break;
	default:
		eprintf("See afv?, afvb?, afvr? and afvs?\n");
	}
}

static void var_accesses_list(RzAnalysisFunction *fcn, RzAnalysisVar *var, PJ *pj, int access_type, const char *name) {
	RzAnalysisVarAccess *acc;
	bool first = true;
	if (pj) {
		pj_o(pj);
		pj_ks(pj, "name", name);
		pj_ka(pj, "addrs");
	} else {
		rz_cons_printf("%10s", name);
	}
	rz_vector_foreach(&var->accesses, acc) {
		if (!(acc->type & access_type)) {
			continue;
		}
		ut64 addr = fcn->addr + acc->offset;
		if (pj) {
			pj_n(pj, addr);
		} else {
			rz_cons_printf("%s0x%" PFMT64x, first ? "  " : ",", addr);
		}
		first = false;
	}
	if (pj) {
		pj_end(pj);
		pj_end(pj);
	} else {
		rz_cons_newline();
	}
}

static void list_vars(RzCore *core, RzAnalysisFunction *fcn, PJ *pj, int type, const char *name) {
	RzAnalysisVar *var = NULL;
	RzListIter *iter;
	RzList *list = rz_analysis_var_all_list(core->analysis, fcn);
	if (type == '=') {
		ut64 oaddr = core->offset;
		rz_list_foreach (list, iter, var) {
			rz_cons_printf("* %s\n", var->name);
			RzAnalysisVarAccess *acc;
			rz_vector_foreach(&var->accesses, acc) {
				if (!(acc->type & RZ_ANALYSIS_VAR_ACCESS_TYPE_READ)) {
					continue;
				}
				rz_cons_printf("R 0x%" PFMT64x "  ", fcn->addr + acc->offset);
				rz_core_seek(core, fcn->addr + acc->offset, 1);
				rz_core_print_disasm_instructions(core, 0, 1);
			}
			rz_vector_foreach(&var->accesses, acc) {
				if (!(acc->type & RZ_ANALYSIS_VAR_ACCESS_TYPE_WRITE)) {
					continue;
				}
				rz_cons_printf("W 0x%" PFMT64x "  ", fcn->addr + acc->offset);
				rz_core_seek(core, fcn->addr + acc->offset, 1);
				rz_core_print_disasm_instructions(core, 0, 1);
			}
		}
		rz_core_seek(core, oaddr, 0);
		return;
	}
	if (type == '*') {
		const char *bp = rz_reg_get_name(core->analysis->reg, RZ_REG_NAME_BP);
		rz_cons_printf("f-fcnvar*\n");
		rz_list_foreach (list, iter, var) {
			rz_cons_printf("f fcnvar.%s @ %s%s%d\n", var->name, bp,
				var->delta >= 0 ? "+" : "", var->delta);
		}
		return;
	}
	if (type != 'W' && type != 'R') {
		return;
	}
	int access_type = type == 'R' ? RZ_ANALYSIS_VAR_ACCESS_TYPE_READ : RZ_ANALYSIS_VAR_ACCESS_TYPE_WRITE;
	if (pj) {
		pj_a(pj);
	}
	if (name && *name) {
		var = rz_analysis_function_get_var_byname(fcn, name);
		if (var) {
			var_accesses_list(fcn, var, pj, access_type, var->name);
		}
	} else {
		rz_list_foreach (list, iter, var) {
			var_accesses_list(fcn, var, pj, access_type, var->name);
		}
	}
	if (pj) {
		pj_end(pj);
	}
}

static void cmd_afvx(RzCore *core, RzAnalysisFunction *fcn, bool json) {
	rz_return_if_fail(core);
	if (!fcn) {
		fcn = rz_analysis_get_fcn_in(core->analysis, core->offset, RZ_ANALYSIS_FCN_TYPE_ANY);
	}
	if (fcn) {
		PJ *pj = NULL;
		if (json) {
			pj = pj_new();
			pj_o(pj);
			pj_k(pj, "reads");
		} else {
			rz_cons_printf("afvR\n");
		}
		list_vars(core, fcn, pj, 'R', NULL);
		if (json) {
			pj_k(pj, "writes");
		} else {
			rz_cons_printf("afvW\n");
		}
		list_vars(core, fcn, pj, 'W', NULL);
		if (json) {
			pj_end(pj);
			char *j = pj_drain(pj);
			rz_cons_printf("%s\n", j);
			free(j);
		}
	}
}

static int cmd_an(RzCore *core, bool use_json, const char *name) {
	int ret = 0;
	ut64 off = core->offset;
	RzAnalysisOp op;
	PJ *pj = NULL;
	ut64 tgt_addr = UT64_MAX;

	if (use_json) {
		pj = pj_new();
		pj_a(pj);
	}

	rz_analysis_op(core->analysis, &op, off,
		core->block + off - core->offset, 32, RZ_ANALYSIS_OP_MASK_BASIC);
	RzAnalysisVar *var = rz_analysis_get_used_function_var(core->analysis, op.addr);

	tgt_addr = op.jump != UT64_MAX ? op.jump : op.ptr;
	if (var) {
		if (name) {
			ret = rz_analysis_var_rename(var, name, true)
				? 0
				: -1;
		} else if (use_json) {
			pj_o(pj);
			pj_ks(pj, "name", var->name);
			pj_ks(pj, "type", "var");
			pj_kn(pj, "offset", tgt_addr);
			pj_end(pj);
		} else {
			rz_cons_println(var->name);
		}
	} else if (tgt_addr != UT64_MAX) {
		RzAnalysisFunction *fcn = rz_analysis_get_function_at(core->analysis, tgt_addr);
		RzFlagItem *f = rz_flag_get_i(core->flags, tgt_addr);
		if (fcn) {
			if (name) {
				ret = rz_analysis_function_rename(fcn, name) ? 0 : -1;
			} else if (!use_json) {
				rz_cons_println(fcn->name);
			} else {
				pj_o(pj);
				pj_ks(pj, "name", fcn->name);
				pj_ks(pj, "type", "function");
				pj_kn(pj, "offset", tgt_addr);
				pj_end(pj);
			}
		} else if (f) {
			if (name) {
				ret = rz_flag_rename(core->flags, f, name) ? 0 : -1;
			} else if (!use_json) {
				rz_cons_println(f->name);
			} else {
				pj_o(pj);
				if (name) {
					pj_ks(pj, "old_name", f->name);
					pj_ks(pj, "new_name", name);
				} else {
					pj_ks(pj, "name", f->name);
				}
				if (f->realname) {
					pj_ks(pj, "realname", f->realname);
				}
				pj_ks(pj, "type", "flag");
				pj_kn(pj, "offset", tgt_addr);
				pj_end(pj);
			}
		} else {
			if (name) {
				ret = rz_flag_set(core->flags, name, tgt_addr, 1) ? 0 : -1;
			} else if (!use_json) {
				rz_cons_printf("0x%" PFMT64x "\n", tgt_addr);
			} else {
				pj_o(pj);
				pj_ks(pj, "type", "address");
				pj_kn(pj, "offset", tgt_addr);
				pj_end(pj);
			}
		}
	}

	if (use_json) {
		pj_end(pj);
	}

	if (pj) {
		rz_cons_println(pj_string(pj));
		pj_free(pj);
	}

	rz_analysis_op_fini(&op);
	return ret;
}

// EBP BASED
static int delta_cmp(const void *a, const void *b) {
	const RzAnalysisVar *va = a;
	const RzAnalysisVar *vb = b;
	return vb->delta - va->delta;
}

static int delta_cmp2(const void *a, const void *b) {
	const RzAnalysisVar *va = a;
	const RzAnalysisVar *vb = b;
	return va->delta - vb->delta;
}

static void __cmd_afvf(RzCore *core, const char *input) {
	RzAnalysisFunction *fcn = rz_analysis_get_fcn_in(core->analysis, core->offset, -1);
	RzListIter *iter;
	RzAnalysisVar *p;
	RzList *list = rz_analysis_var_all_list(core->analysis, fcn);
	rz_list_sort(list, delta_cmp2);
	rz_list_foreach (list, iter, p) {
		if (p->isarg || p->delta > 0) {
			continue;
		}
		const char *pad = rz_str_pad(' ', 10 - strlen(p->name));
		rz_cons_printf("0x%08" PFMT64x "  %s:%s%s\n", (ut64)-p->delta, p->name, pad, p->type);
	}
	rz_list_sort(list, delta_cmp);
	rz_list_foreach (list, iter, p) {
		if (!p->isarg && p->delta < 0) {
			continue;
		}
		// TODO: only stack vars if (p->kind == 's') { }
		const char *pad = rz_str_pad(' ', 10 - strlen(p->name));
		// XXX this 0x6a is a hack
		rz_cons_printf("0x%08" PFMT64x "  %s:%s%s\n", ((ut64)p->delta) - 0x6a, p->name, pad, p->type);
	}
	rz_list_free(list);
}

static void function_delete_var_cmd(RzCore *core, RzAnalysisFunction *fcn, RzAnalysisVarKind kind, const char *id) {
	if (*id == '*') {
		rz_analysis_function_delete_vars_by_kind(fcn, kind);
	} else {
		rz_core_analysis_function_delete_var(core, fcn, kind, id);
	}
}

static int var_cmd(RzCore *core, const char *str) {
	int delta, type = *str, res = true;
	RzAnalysisFunction *fcn = rz_analysis_get_fcn_in(core->analysis, core->offset, -1);
	RzAnalysisVar *v1;
	if (!str[0]) {
		// "afv"
		rz_analysis_var_list_show(core->analysis, fcn, RZ_ANALYSIS_VAR_KIND_SPV, '\0', NULL);
		rz_analysis_var_list_show(core->analysis, fcn, RZ_ANALYSIS_VAR_KIND_BPV, '\0', NULL);
		rz_analysis_var_list_show(core->analysis, fcn, RZ_ANALYSIS_VAR_KIND_REG, '\0', NULL);
		return true;
	}
	if (!str[0] || str[1] == '?' || str[0] == '?') {
		var_help(core, *str);
		return res;
	}
	PJ *pj = NULL;
	if (str[0] == 'j') { // "afvj"
		pj = rz_core_pj_new(core);
		if (!pj) {
			return false;
		}
		pj_o(pj);
		pj_k(pj, "sp");
		rz_analysis_var_list_show(core->analysis, fcn, RZ_ANALYSIS_VAR_KIND_SPV, 'j', pj);
		pj_k(pj, "bp");
		rz_analysis_var_list_show(core->analysis, fcn, RZ_ANALYSIS_VAR_KIND_BPV, 'j', pj);
		pj_k(pj, "reg");
		rz_analysis_var_list_show(core->analysis, fcn, RZ_ANALYSIS_VAR_KIND_REG, 'j', pj);
		pj_end(pj);
		rz_cons_println(pj_string(pj));
		pj_free(pj);
		return true;
	}
	char *p = strdup(str);
	char *ostr = p;
	/* Variable access CFvs = set fun var */
	switch (str[0]) {
	case '-': // "afv-"
		function_delete_var_cmd(core, fcn, RZ_ANALYSIS_VAR_KIND_SPV, str + 1);
		function_delete_var_cmd(core, fcn, RZ_ANALYSIS_VAR_KIND_BPV, str + 1);
		function_delete_var_cmd(core, fcn, RZ_ANALYSIS_VAR_KIND_REG, str + 1);
		return true;
	case 'x': // "afvx"
		if (fcn) {
			cmd_afvx(core, fcn, str[1] == 'j');
		} else {
			eprintf("Cannot find function in 0x%08" PFMT64x "\n", core->offset);
		}
		return true;
	case 'R': // "afvR"
	case 'W': // "afvW"
	case '*': // "afv*"
	case '=': // "afv="
		if (fcn) {
			const char *name = strchr(ostr, ' ');
			if (name) {
				name = rz_str_trim_head_ro(name);
			}
			if (str[1] == 'j') {
				pj = rz_core_pj_new(core);
				if (!pj) {
					return false;
				}
			}
			list_vars(core, fcn, pj, str[0], name);
			if (str[1] == 'j') {
				pj_end(pj);
				rz_cons_println(pj_string(pj));
				pj_free(pj);
			}
			return true;
		} else {
			eprintf("afv: Cannot find function in 0x%08" PFMT64x "\n", core->offset);
			return false;
		}
	case 'a': // "afva"
		if (fcn) {
			rz_analysis_function_delete_all_vars(fcn);
			rz_core_recover_vars(core, fcn, false);
			free(p);
			return true;
		} else {
			eprintf("afv: Cannot find function in 0x%08" PFMT64x "\n", core->offset);
			return false;
		}
	case 'n': // "afvn"
		if (str[1]) {
			const char *new_name = rz_str_trim_head_ro(strchr(ostr, ' '));
			if (!new_name) {
				free(ostr);
				return false;
			}
			char *old_name = strchr(new_name, ' ');
			if (old_name) {
				*old_name++ = 0;
				rz_str_trim(old_name);
			}
			bool result = rz_core_analysis_var_rename(core, old_name, new_name);
			free(ostr);
			return result;
		} else {
			RzListIter *iter;
			RzAnalysisVar *v;
			RzList *list = rz_analysis_var_all_list(core->analysis, fcn);
			rz_list_foreach (list, iter, v) {
				rz_cons_printf("%s\n", v->name);
			}
			rz_list_free(list);
		}
		return true;
	case 'd': // "afvd"
		if (!fcn) {
			eprintf("Cannot find function.\n");
		} else if (str[1]) {
			p = strchr(ostr, ' ');
			if (!p) {
				free(ostr);
				return false;
			}
			rz_str_trim(p);
			v1 = rz_analysis_function_get_var_byname(fcn, p);
			if (!v1) {
				free(ostr);
				return false;
			}
			char *r = rz_core_analysis_var_display(core, v1, true);
			rz_cons_print(r);
			free(r);
			free(ostr);
		} else {
			char *r = rz_core_analysis_all_vars_display(core, fcn, true);
			rz_cons_print(r);
			free(r);
		}
		return true;
	case 'f': // "afvf"
		__cmd_afvf(core, ostr);
		break;
	case 't': // "afvt"
		if (fcn) {
			p = strchr(ostr, ' ');
			if (!p++) {
				free(ostr);
				return false;
			}

			char *type = strchr(p, ' ');
			if (!type) {
				free(ostr);
				return false;
			}
			*type++ = 0;
			v1 = rz_analysis_function_get_var_byname(fcn, p);
			if (!v1) {
				eprintf("Cant find get by name %s\n", p);
				free(ostr);
				return false;
			}
			rz_analysis_var_set_type(v1, type);
			free(ostr);
			return true;
		} else {
			eprintf("Cannot find function\n");
			return false;
		}
	}
	switch (str[1]) { // afv[bsr]
	case '\0': // "afv"
	case '*': // "afv[bsr]*"
		rz_analysis_var_list_show(core->analysis, fcn, type, str[1], NULL);
		break;
	case 'j': // "afv[bsr]j"
		pj = rz_core_pj_new(core);
		if (!pj) {
			return false;
		}
		rz_analysis_var_list_show(core->analysis, fcn, type, str[1], pj);
		rz_cons_println(pj_string(pj));
		pj_free(pj);
		break;
	case '.': // "afv[bsr]."
		rz_analysis_var_list_show(core->analysis, fcn, core->offset, 0, NULL);
		break;
	case '-': // "afv[bsr]-"
		if (!fcn) {
			eprintf("Cannot find function\n");
			return false;
		}
		function_delete_var_cmd(core, fcn, type, str + 2);
		break;
	case 't': // "afv[bsr]t"
		eprintf("This command is deprecated use afvt instead\n");
		break;
	case 's': // "afv[bsr]s"
	case 'g': // "afv[bsr]g"
		if (str[2] != '\0') {
			int idx = rz_num_math(core->num, str + 2);
			char *vaddr;
			p = strchr(ostr, ' ');
			if (!p) {
				var_help(core, type);
				break;
			}
			rz_str_trim(p);
			ut64 addr = core->offset;
			if ((vaddr = strchr(p, ' '))) {
				addr = rz_num_math(core->num, vaddr);
			}
			RzAnalysisVar *var = rz_analysis_function_get_var(fcn, str[0], idx);
			if (!var) {
				eprintf("Cannot find variable with delta %d\n", idx);
				res = false;
				break;
			}
			int rw = (str[1] == 'g') ? RZ_ANALYSIS_VAR_ACCESS_TYPE_READ : RZ_ANALYSIS_VAR_ACCESS_TYPE_WRITE;
			int ptr = *var->type == 's' ? idx - fcn->maxstack : idx;
			RzAnalysisOp *op = rz_core_analysis_op(core, addr, 0);
			const char *ireg = op ? op->ireg : NULL;
			rz_analysis_var_set_access(var, ireg, addr, rw, ptr);
			rz_analysis_op_free(op);
		} else {
			eprintf("Missing argument\n");
		}
		break;
	case ' ': { // "afv[bsr]"
		bool isarg = false;
		const int size = 4;
		p = strchr(ostr, ' ');
		if (!p) {
			var_help(core, type);
			break;
		}
		if (!fcn) {
			eprintf("Missing function at 0x%08" PFMT64x "\n", core->offset);
			break;
		}
		*p++ = 0;
		rz_str_trim_head(p);
		char *name = strchr(p, ' ');
		if (!name) {
			eprintf("Missing name\n");
			break;
		}
		*name++ = 0;
		rz_str_trim_head(name);

		if (type == 'r') { //registers
			RzRegItem *i = rz_reg_get(core->analysis->reg, p, -1);
			if (!i) {
				eprintf("Register not found");
				break;
			}
			delta = i->index;
			isarg = true;
		} else {
			delta = rz_num_math(core->num, p);
		}

		char *vartype = strchr(name, ' ');
		if (!vartype) {
			vartype = "int";
		} else {
			*vartype++ = 0;
			rz_str_trim(vartype);
		}
		if (type == 'b') {
			delta -= fcn->bp_off;
		}
		if ((type == 'b') && delta > 0) {
			isarg = true;
		} else if (type == 's' && delta > fcn->maxstack) {
			isarg = true;
		}
		rz_analysis_function_set_var(fcn, delta, type, vartype, size, isarg, name);
	} break;
	}
	free(ostr);
	return res;
}

static void print_trampolines(RzCore *core, ut64 a, ut64 b, size_t element_size) {
	int i;
	for (i = 0; i < core->blocksize; i += element_size) {
		ut32 n;
		memcpy(&n, core->block + i, sizeof(ut32));
		if (n >= a && n <= b) {
			if (element_size == 4) {
				rz_cons_printf("f trampoline.%x @ 0x%" PFMT64x "\n", n, core->offset + i);
			} else {
				rz_cons_printf("f trampoline.%" PFMT32x " @ 0x%" PFMT64x "\n", n, core->offset + i);
			}
			rz_cons_printf("Cd %zu @ 0x%" PFMT64x ":%zu\n", element_size, core->offset + i, element_size);
			// TODO: add data xrefs
		}
	}
}

static void cmd_analysis_trampoline(RzCore *core, const char *input) {
	int bits = rz_config_get_i(core->config, "asm.bits");
	char *p, *inp = strdup(input);
	p = strchr(inp, ' ');
	if (p) {
		*p = 0;
	}
	ut64 a = rz_num_math(core->num, inp);
	ut64 b = p ? rz_num_math(core->num, p + 1) : 0;
	free(inp);

	switch (bits) {
	case 32:
		print_trampolines(core, a, b, 4);
		break;
	case 64:
		print_trampolines(core, a, b, 8);
		break;
	}
}

static const char *syscallNumber(int n) {
	return sdb_fmt(n > 1000 ? "0x%x" : "%d", n);
}

RZ_API char *cmd_syscall_dostr(RzCore *core, st64 n, ut64 addr) {
	int i;
	char str[64];
	st64 N = n;
	int defVector = rz_syscall_get_swi(core->analysis->syscall);
	if (defVector > 0) {
		n = -1;
	}
	if (n == -1 || defVector > 0) {
		n = (int)rz_debug_reg_get(core->dbg, "oeax");
		if (!n || n == -1) {
			const char *a0 = rz_reg_get_name(core->analysis->reg, RZ_REG_NAME_SN);
			n = (a0 == NULL) ? -1 : (int)rz_debug_reg_get(core->dbg, a0);
		}
	}
	RzSyscallItem *item = rz_syscall_get(core->analysis->syscall, n, defVector);
	if (!item) {
		item = rz_syscall_get(core->analysis->syscall, N, -1);
	}
	if (!item) {
		return rz_str_newf("%s = unknown ()", syscallNumber(n));
	}
	char *res = rz_str_newf("%s = %s (", syscallNumber(item->num), item->name);
	// TODO: move this to rz_syscall
	const char *cc = rz_analysis_syscc_default(core->analysis);
	//TODO replace the hardcoded CC with the sdb ones
	for (i = 0; i < item->args; i++) {
		// XXX this is a hack to make syscall args work on x86-32 and x86-64
		// we need to shift sn first.. which is bad, but needs to be redesigned
		int regidx = i;
		if (core->rasm->bits == 32 && core->rasm->cur && !strcmp(core->rasm->cur->arch, "x86")) {
			regidx++;
		}
		ut64 arg = rz_debug_arg_get(core->dbg, cc, regidx);
		//rz_cons_printf ("(%d:0x%"PFMT64x")\n", i, arg);
		if (item->sargs) {
			switch (item->sargs[i]) {
			case 'p': // pointer
				res = rz_str_appendf(res, "0x%08" PFMT64x "", arg);
				break;
			case 'i':
				res = rz_str_appendf(res, "%" PFMT64u "", arg);
				break;
			case 'z':
				memset(str, 0, sizeof(str));
				rz_io_read_at(core->io, arg, (ut8 *)str, sizeof(str) - 1);
				rz_str_filter(str, strlen(str));
				res = rz_str_appendf(res, "\"%s\"", str);
				break;
			case 'Z': {
				//TODO replace the hardcoded CC with the sdb ones
				ut64 len = rz_debug_arg_get(core->dbg, cc, i + 2);
				len = RZ_MIN(len + 1, sizeof(str) - 1);
				if (len == 0) {
					len = 16; // override default
				}
				(void)rz_io_read_at(core->io, arg, (ut8 *)str, len);
				str[len] = 0;
				rz_str_filter(str, -1);
				res = rz_str_appendf(res, "\"%s\"", str);
			} break;
			default:
				res = rz_str_appendf(res, "0x%08" PFMT64x "", arg);
				break;
			}
		} else {
			res = rz_str_appendf(res, "0x%08" PFMT64x "", arg);
		}
		if (i + 1 < item->args) {
			res = rz_str_appendf(res, ", ");
		}
	}
	rz_syscall_item_free(item);
	return rz_str_appendf(res, ")");
}

static int mw(RzAnalysisEsil *esil, ut64 addr, const ut8 *buf, int len) {
	int *ec = (int *)esil->user;
	*ec += (len * 2);
	return 1;
}

static int mr(RzAnalysisEsil *esil, ut64 addr, ut8 *buf, int len) {
	int *ec = (int *)esil->user;
	*ec += len;
	return 1;
}

static int esil_cost(RzCore *core, ut64 addr, const char *expr) {
	if (RZ_STR_ISEMPTY(expr)) {
		return 0;
	}
	int ec = 0;
	RzAnalysisEsil *e = rz_analysis_esil_new(256, 0, 0);
	rz_analysis_esil_setup(e, core->analysis, false, false, false);
	e->user = &ec;
	e->cb.mem_read = mr;
	e->cb.mem_write = mw;
	rz_analysis_esil_parse(e, expr);
	rz_analysis_esil_free(e);
	return ec;
}

static void cmd_syscall_do(RzCore *core, st64 n, ut64 addr) {
	char *msg = cmd_syscall_dostr(core, n, addr);
	if (msg) {
		rz_cons_println(msg);
		free(msg);
	}
}

static void core_analysis_bytes(RzCore *core, const ut8 *buf, int len, int nops, int fmt) {
	bool be = core->print->big_endian;
	bool use_color = core->print->flags & RZ_PRINT_FLAGS_COLOR;
	core->parser->subrel = rz_config_get_i(core->config, "asm.sub.rel");
	int ret, i, j, idx, size;
	const char *color = "";
	const char *esilstr;
	const char *opexstr;
	RzAnalysisHint *hint;
	RzAnalysisEsil *esil = NULL;
	RzAsmOp asmop;
	RzAnalysisOp op = { 0 };
	ut64 addr;
	PJ *pj = NULL;
	int totalsize = 0;

	if (use_color) {
		color = core->cons->context->pal.label;
	}
	if (fmt == 'j') {
		pj = rz_core_pj_new(core);
		if (!pj) {
			return;
		}
		pj_a(pj);
	}
	for (i = idx = 0; idx < len && (!nops || (nops && i < nops)); i++, idx += ret) {
		addr = core->offset + idx;
		rz_asm_set_pc(core->rasm, addr);
		hint = rz_analysis_hint_get(core->analysis, addr);
		ret = rz_analysis_op(core->analysis, &op, addr, buf + idx, len - idx,
			RZ_ANALYSIS_OP_MASK_ESIL | RZ_ANALYSIS_OP_MASK_OPEX | RZ_ANALYSIS_OP_MASK_HINT);
		(void)rz_asm_disassemble(core->rasm, &asmop, buf + idx, len - idx);
		esilstr = RZ_STRBUF_SAFEGET(&op.esil);
		opexstr = RZ_STRBUF_SAFEGET(&op.opex);
		char *mnem = strdup(rz_asm_op_get_asm(&asmop));
		char *sp = strchr(mnem, ' ');
		if (sp) {
			*sp = 0;
			if (op.prefix) {
				char *arg = strdup(sp + 1);
				char *sp = strchr(arg, ' ');
				if (sp) {
					*sp = 0;
				}
				free(mnem);
				mnem = arg;
			}
		}
		if (ret < 1 && fmt != 'd') {
			eprintf("Oops at 0x%08" PFMT64x " (", core->offset + idx);
			for (i = idx, j = 0; i < core->blocksize && j < 3; i++, j++) {
				eprintf("%02x ", buf[i]);
			}
			eprintf("...)\n");
			free(mnem);
			break;
		}
		size = op.size;
		if (fmt == 'd') {
			char *opname = strdup(rz_asm_op_get_asm(&asmop));
			if (opname) {
				rz_str_split(opname, ' ');
				char *d = rz_asm_describe(core->rasm, opname);
				if (d && *d) {
					rz_cons_printf("%s: %s\n", opname, d);
					free(d);
				} else {
					eprintf("Unknown opcode\n");
				}
				free(opname);
			}
		} else if (fmt == 'e') {
			if (RZ_STR_ISNOTEMPTY(esilstr)) {
				if (use_color) {
					rz_cons_printf("%s0x%" PFMT64x Color_RESET " %s\n", color, core->offset + idx, esilstr);
				} else {
					rz_cons_printf("0x%" PFMT64x " %s\n", core->offset + idx, esilstr);
				}
			}
		} else if (fmt == 's') {
			totalsize += op.size;
		} else if (fmt == '*') {
			// TODO: ao* useful for wat? wx [bytes] ?
		} else if (fmt == 'j') {
			char strsub[128] = { 0 };
			// pc+33
			rz_parse_subvar(core->parser, NULL,
				core->offset + idx,
				asmop.size, rz_asm_op_get_asm(&asmop),
				strsub, sizeof(strsub));
			ut64 killme = UT64_MAX;
			if (rz_io_read_i(core->io, op.ptr, &killme, op.refptr, be)) {
				core->parser->subrel_addr = killme;
			}
			// 0x33->sym.xx
			char *p = strdup(strsub);
			if (p) {
				rz_parse_filter(core->parser, addr, core->flags, hint, p,
					strsub, sizeof(strsub), be);
				free(p);
			}
			pj_o(pj);
			pj_ks(pj, "opcode", rz_asm_op_get_asm(&asmop));
			if (!*strsub) {
				rz_str_ncpy(strsub, rz_asm_op_get_asm(&asmop), sizeof(strsub) - 1);
			}
			{
				RzAnalysisFunction *fcn = rz_analysis_get_fcn_in(core->analysis, addr, 0);
				if (fcn) {
					rz_parse_subvar(core->parser, fcn, addr, asmop.size,
						strsub, strsub, sizeof(strsub));
				}
			}
			pj_ks(pj, "disasm", strsub);
			// apply pseudo if needed
			{
				char *pseudo = calloc(128 + strlen(strsub), 3);
				rz_parse_parse(core->parser, strsub, pseudo);
				if (pseudo && *pseudo) {
					pj_ks(pj, "pseudo", pseudo);
				}
				free(pseudo);
			}
			{
				char *opname = strdup(strsub);
				char *sp = strchr(opname, ' ');
				if (sp) {
					*sp = 0;
				}
				char *d = rz_asm_describe(core->rasm, opname);
				if (d && *d) {
					pj_ks(pj, "description", d);
				}
				free(d);
				free(opname);
			}
			pj_ks(pj, "mnemonic", mnem);
			{
				ut8 *mask = rz_analysis_mask(core->analysis, len - idx, buf + idx, core->offset + idx);
				char *maskstr = rz_hex_bin2strdup(mask, size);
				pj_ks(pj, "mask", maskstr);
				free(mask);
				free(maskstr);
			}
			if (hint && hint->opcode) {
				pj_ks(pj, "ophint", hint->opcode);
			}
			if (hint && hint->jump != UT64_MAX) {
				op.jump = hint->jump;
			}
			if (hint && hint->fail != UT64_MAX) {
				op.fail = hint->fail;
			}
			if (op.jump != UT64_MAX) {
				pj_kn(pj, "jump", op.jump);
			}
			if (op.fail != UT64_MAX) {
				pj_kn(pj, "fail", op.fail);
			}
			const char *jesil = (hint && hint->esil) ? hint->esil : esilstr;
			if (jesil && *jesil) {
				pj_ks(pj, "esil", jesil);
			}
			pj_kb(pj, "sign", op.sign);
			pj_kn(pj, "prefix", op.prefix);
			pj_ki(pj, "id", op.id);
			if (opexstr && *opexstr) {
				pj_k(pj, "opex");
				pj_j(pj, opexstr);
			}
			pj_kn(pj, "addr", core->offset + idx);
			{
				char *bytes = rz_hex_bin2strdup(buf + idx, size);
				pj_ks(pj, "bytes", bytes);
				free(bytes);
			}
			if (op.val != UT64_MAX) {
				pj_kn(pj, "val", op.val);
			}
			if (op.disp && op.disp != UT64_MAX) {
				pj_kn(pj, "disp", op.disp);
			}
			if (op.ptr != UT64_MAX) {
				pj_kn(pj, "ptr", op.ptr);
			}
			pj_ki(pj, "size", size);
			pj_ks(pj, "type", rz_analysis_optype_to_string(op.type));
			{
				const char *datatype = rz_analysis_datatype_to_string(op.datatype);
				if (datatype) {
					pj_ks(pj, "datatype", datatype);
				}
			}
			if (esilstr) {
				int ec = esil_cost(core, addr, esilstr);
				pj_ki(pj, "esilcost", ec);
			}
			if (op.reg) {
				pj_ks(pj, "reg", op.reg);
			}
			if (op.ireg) {
				pj_ks(pj, "ireg", op.ireg);
			}
			pj_ki(pj, "scale", op.scale);
			if (op.refptr != -1) {
				pj_ki(pj, "refptr", op.refptr);
			}
			pj_ki(pj, "cycles", op.cycles);
			pj_ki(pj, "failcycles", op.failcycles);
			pj_ki(pj, "delay", op.delay);
			const char *p1 = rz_analysis_stackop_tostring(op.stackop);
			if (strcmp(p1, "null")) {
				pj_ks(pj, "stack", p1);
			}
			pj_kn(pj, "stackptr", op.stackptr);
			const char *arg = (op.type & RZ_ANALYSIS_OP_TYPE_COND)
				? rz_analysis_cond_tostring(op.cond)
				: NULL;
			if (arg) {
				pj_ks(pj, "cond", arg);
			}
			pj_ks(pj, "family", rz_analysis_op_family_to_string(op.family));
			pj_end(pj);
		} else if (fmt == 'r') {
			if (RZ_STR_ISNOTEMPTY(esilstr)) {
				if (use_color) {
					rz_cons_printf("%s0x%" PFMT64x Color_RESET "\n", color, core->offset + idx);
				} else {
					rz_cons_printf("0x%" PFMT64x "\n", core->offset + idx);
				}
				rz_analysis_esil_parse(esil, esilstr);
				rz_analysis_esil_dumpstack(esil);
				rz_analysis_esil_stack_free(esil);
			}
		} else {
			char disasm[128] = { 0 };
			rz_parse_subvar(core->parser, NULL,
				core->offset + idx,
				asmop.size, rz_asm_op_get_asm(&asmop),
				disasm, sizeof(disasm));
			ut64 killme = UT64_MAX;
			if (rz_io_read_i(core->io, op.ptr, &killme, op.refptr, be)) {
				core->parser->subrel_addr = killme;
			}
			char *p = strdup(disasm);
			if (p) {
				rz_parse_filter(core->parser, addr, core->flags, hint, p,
					disasm, sizeof(disasm), be);
				free(p);
			}
#define printline(k, fmt, arg) \
	{ \
		if (use_color) \
			rz_cons_printf("%s%s: " Color_RESET, color, k); \
		else \
			rz_cons_printf("%s: ", k); \
		if (fmt) \
			rz_cons_printf(fmt, arg); \
	}
			printline("address", "0x%" PFMT64x "\n", core->offset + idx);
			printline("opcode", "%s\n", rz_asm_op_get_asm(&asmop));
			if (!*disasm) {
				rz_str_ncpy(disasm, rz_asm_op_get_asm(&asmop), sizeof(disasm) - 1);
			}
			{
				RzAnalysisFunction *fcn = rz_analysis_get_fcn_in(core->analysis, addr, 0);
				if (fcn) {
					rz_parse_subvar(core->parser, fcn, addr, asmop.size,
						disasm, disasm, sizeof(disasm));
				}
			}
			if (esilstr) {
				int ec = esil_cost(core, addr, esilstr);
				printline("esilcost", "%d\n", ec);
			}
			printline("disasm", "%s\n", disasm);
			{
				char *pseudo = calloc(128 + strlen(disasm), 3);
				rz_parse_parse(core->parser, disasm, pseudo);
				if (pseudo && *pseudo) {
					printline("pseudo", "%s\n", pseudo);
				}
				free(pseudo);
			}
			printline("mnemonic", "%s\n", mnem);
			{
				char *opname = strdup(disasm);
				char *sp = strchr(opname, ' ');
				if (sp) {
					*sp = 0;
				}
				char *d = rz_asm_describe(core->rasm, opname);
				if (d && *d) {
					printline("description", "%s\n", d);
				}
				free(d);
				free(opname);
			}
			{
				ut8 *mask = rz_analysis_mask(core->analysis, len - idx, buf + idx, core->offset + idx);
				char *maskstr = rz_hex_bin2strdup(mask, size);
				printline("mask", "%s\n", maskstr);
				free(mask);
				free(maskstr);
			}
			if (hint) {
				if (hint->opcode) {
					printline("ophint", "%s\n", hint->opcode);
				}
			}
			printline("prefix", "%u\n", op.prefix);
			printline("id", "%d\n", op.id);
			printline("bytes", "%s", "");
			int minsz = RZ_MIN(len, size);
			minsz = RZ_MAX(minsz, 0);
			for (j = 0; j < minsz; j++) {
				rz_cons_printf("%02x", buf[idx + j]);
			}
			rz_cons_newline();
			if (op.val != UT64_MAX) {
				printline("val", "0x%08" PFMT64x "\n", op.val);
			}
			if (op.ptr != UT64_MAX) {
				printline("ptr", "0x%08" PFMT64x "\n", op.ptr);
			}
			if (op.disp && op.disp != UT64_MAX) {
				printline("disp", "0x%08" PFMT64x "\n", op.disp);
			}
			if (op.refptr != -1) {
				printline("refptr", "%d\n", op.refptr);
			}
			printline("size", "%d\n", size);
			printline("sign", "%s\n", rz_str_bool(op.sign));
			printline("type", "%s\n", rz_analysis_optype_to_string(op.type));
			const char *datatype = rz_analysis_datatype_to_string(op.datatype);
			if (datatype) {
				printline("datatype", "%s\n", datatype);
			}
			printline("cycles", "%d\n", op.cycles);
			if (op.failcycles) {
				printline("failcycles", "%d\n", op.failcycles);
			}
			if (op.type2) {
				printline("type2", "0x%x\n", op.type2);
			}
			if (op.reg) {
				printline("reg", "%s\n", op.reg);
			}
			if (op.ireg) {
				printline("ireg", "%s\n", op.ireg);
			}
			if (op.scale) {
				printline("scale", "%d\n", op.scale);
			}
			if (hint && hint->esil) {
				printline("esil", "%s\n", hint->esil);
			} else if (RZ_STR_ISNOTEMPTY(esilstr)) {
				printline("esil", "%s\n", esilstr);
			}
			if (hint && hint->jump != UT64_MAX) {
				op.jump = hint->jump;
			}
			if (op.jump != UT64_MAX) {
				printline("jump", "0x%08" PFMT64x "\n", op.jump);
			}
			if (op.direction != 0) {
				const char *dir = op.direction == 1 ? "read"
					: op.direction == 2         ? "write"
					: op.direction == 4         ? "exec"
					: op.direction == 8         ? "ref"
								    : "none";
				printline("direction", "%s\n", dir);
			}
			if (hint && hint->fail != UT64_MAX) {
				op.fail = hint->fail;
			}
			if (op.fail != UT64_MAX) {
				printline("fail", "0x%08" PFMT64x "\n", op.fail);
			}
			if (op.delay) {
				printline("delay", "%d\n", op.delay);
			}
			{
				const char *arg = (op.type & RZ_ANALYSIS_OP_TYPE_COND) ? rz_analysis_cond_tostring(op.cond) : NULL;
				if (arg) {
					printline("cond", "%s\n", arg);
				}
			}
			printline("family", "%s\n", rz_analysis_op_family_to_string(op.family));
			if (op.stackop != RZ_ANALYSIS_STACK_NULL) {
				printline("stackop", "%s\n", rz_analysis_stackop_tostring(op.stackop));
			}
			if (op.stackptr) {
				printline("stackptr", "%" PFMT64u "\n", op.stackptr);
			}
		}
		//rz_cons_printf ("false: 0x%08"PFMT64x"\n", core->offset+idx);
		//free (hint);
		free(mnem);
		rz_analysis_hint_free(hint);
		rz_analysis_op_fini(&op);
	}
	rz_analysis_op_fini(&op);
	if (fmt == 's') {
		rz_cons_printf("%d\n", totalsize);
	} else if (fmt == 'j') {
		pj_end(pj);
		rz_cons_println(pj_string(pj));
		pj_free(pj);
	}
	rz_analysis_esil_free(esil);
}

static RzList *get_xrefs(RzAnalysisBlock *block) {
	RzListIter *iter;
	RzAnalysisXRef *xref;
	RzList *list = NULL;
	size_t i;
	for (i = 0; i < block->ninstr; i++) {
		ut64 ia = block->addr + block->op_pos[i];
		RzList *xrefs = rz_analysis_xrefs_get_to(block->analysis, ia);
		rz_list_foreach (xrefs, iter, xref) {
			if (!list) {
				list = rz_list_newf(free);
			}
			rz_list_push(list, ut64_new(xref->from));
		}
	}
	return list;
}

static char *fcnjoin(RzList *list) {
	RzAnalysisFunction *n;
	RzListIter *iter;
	RzStrBuf buf;
	rz_strbuf_init(&buf);
	rz_list_foreach (list, iter, n) {
		rz_strbuf_appendf(&buf, " 0x%08" PFMT64x, n->addr);
	}
	char *s = strdup(rz_strbuf_get(&buf));
	rz_strbuf_fini(&buf);
	return s;
}

static char *ut64join(RzList *list) {
	ut64 *n;
	RzListIter *iter;
	RzStrBuf buf;
	rz_strbuf_init(&buf);
	rz_list_foreach (list, iter, n) {
		rz_strbuf_appendf(&buf, " 0x%08" PFMT64x, *n);
	}
	char *s = strdup(rz_strbuf_get(&buf));
	rz_strbuf_fini(&buf);
	return s;
}

static RzList *get_calls(RzAnalysisBlock *block) {
	RzList *list = NULL;
	RzAnalysisOp op;
	ut8 *data = malloc(block->size);
	if (data) {
		block->analysis->iob.read_at(block->analysis->iob.io, block->addr, data, block->size);
		size_t i;
		for (i = 0; i < block->size; i++) {
			int ret = rz_analysis_op(block->analysis, &op, block->addr + i, data + i, block->size - i, RZ_ANALYSIS_OP_MASK_HINT);
			if (ret < 1) {
				continue;
			}
			if (op.type == RZ_ANALYSIS_OP_TYPE_CALL) {
				if (!list) {
					list = rz_list_newf(free);
				}
				rz_list_push(list, ut64_new(op.jump));
			}
			rz_analysis_op_fini(&op);
			if (op.size > 0) {
				i += op.size - 1;
			}
		}
	}
	return list;
}

static void analysis_bb_list(RzCore *core, const char *input) {
	const int mode = *input;
	PJ *pj = NULL;
	RzTable *table = NULL;
	RBIter iter;
	RzAnalysisBlock *block;
	if (mode == 'j') {
		pj = pj_new();
		pj_o(pj);
		pj_ka(pj, "blocks");
	} else if (mode == ',' || mode == 't') {
		table = rz_table_new();
		RzTableColumnType *s = rz_table_type("string");
		RzTableColumnType *n = rz_table_type("number");
		rz_table_add_column(table, n, "addr", 0);
		rz_table_add_column(table, n, "size", 0);
		rz_table_add_column(table, n, "traced", 0);
		rz_table_add_column(table, n, "ninstr", 0);
		rz_table_add_column(table, s, "jump", 0);
		rz_table_add_column(table, s, "fail", 0);
		rz_table_add_column(table, s, "fcns", 0);
		rz_table_add_column(table, s, "calls", 0);
		rz_table_add_column(table, s, "xrefs", 0);
	}

	rz_rbtree_foreach (core->analysis->bb_tree, iter, block, RzAnalysisBlock, _rb) {
		RzList *xrefs = get_xrefs(block);
		RzList *calls = get_calls(block);
		switch (mode) {
		case 'j':
			pj_o(pj);
			char *addr = rz_str_newf("0x%" PFMT64x, block->addr);
			pj_ks(pj, "addr", addr);
			free(addr);
			pj_kb(pj, "traced", block->traced);
			pj_kn(pj, "ninstr", block->ninstr);
			pj_kn(pj, "size", block->size);
			if (block->jump != UT64_MAX) {
				pj_kn(pj, "jump", block->jump);
			}
			if (block->fail != UT64_MAX) {
				pj_kn(pj, "fail", block->fail);
			}
			if (xrefs) {
				pj_ka(pj, "xrefs");
				RzListIter *iter2;
				ut64 *addr;
				rz_list_foreach (xrefs, iter2, addr) {
					pj_n(pj, *addr);
				}
				pj_end(pj);
			}
			if (calls) {
				pj_ka(pj, "calls");
				RzListIter *iter2;
				ut64 *addr;
				rz_list_foreach (calls, iter2, addr) {
					pj_n(pj, *addr);
				}
				pj_end(pj);
			}
			pj_ka(pj, "fcns");
			RzListIter *iter2;
			RzAnalysisFunction *fcn;
			rz_list_foreach (block->fcns, iter2, fcn) {
				pj_n(pj, fcn->addr);
			}
			pj_end(pj);
			pj_end(pj);
			break;
		case ',':
		case 't': {
			char *jump = block->jump != UT64_MAX ? rz_str_newf("0x%08" PFMT64x, block->jump) : strdup("");
			char *fail = block->fail != UT64_MAX ? rz_str_newf("0x%08" PFMT64x, block->fail) : strdup("");
			char *call = ut64join(calls);
			char *xref = ut64join(calls);
			char *fcns = fcnjoin(block->fcns);
			rz_table_add_rowf(table, "xnddsssss",
				block->addr,
				block->size,
				block->traced,
				block->ninstr,
				jump,
				fail,
				fcns,
				call,
				xref);
			free(jump);
			free(fail);
			free(call);
			free(xref);
			free(fcns);
		} break;
		case 'q':
			rz_cons_printf("0x%08" PFMT64x "\n", block->addr);
			break;
		default:
			rz_cons_printf("0x%08" PFMT64x, block->addr);
			if (block->jump != UT64_MAX) {
				rz_cons_printf(" .j 0x%08" PFMT64x, block->jump);
			}
			if (block->fail != UT64_MAX) {
				rz_cons_printf(" .f 0x%08" PFMT64x, block->fail);
			}
			if (xrefs) {
				RzListIter *iter2;
				rz_cons_printf(" .x");
				ut64 *addr;
				rz_list_foreach (xrefs, iter2, addr) {
					rz_cons_printf(" 0x%08" PFMT64x, *addr);
				}
			}
			if (calls) {
				rz_cons_printf(" .c");
				RzListIter *iter2;
				ut64 *addr;
				rz_list_foreach (calls, iter2, addr) {
					rz_cons_printf(" 0x%08" PFMT64x, *addr);
				}
			}
			if (block->fcns) {
				RzListIter *iter2;
				RzAnalysisFunction *fcn;
				rz_list_foreach (block->fcns, iter2, fcn) {
					rz_cons_printf(" .u 0x%" PFMT64x, fcn->addr);
				}
			}
			rz_cons_printf(" .s %" PFMT64d "\n", block->size);
		}
		rz_list_free(calls);
	}
	if (mode == 'j') {
		pj_end(pj);
		pj_end(pj);
		char *j = pj_drain(pj);
		rz_cons_println(j);
		free(j);
	} else if (mode == 't' || mode == ',') {
		char *q = strchr(input, ' ');
		if (q) {
			rz_table_query(table, q + 1);
		}
		char *s = rz_table_tofancystring(table);
		rz_cons_println(s);
		free(s);
		rz_table_free(table);
	}
}

static bool analysis_bb_edge(RzCore *core, const char *input) {
	// "afbe" switch-bb-addr case-bb-addr
	char *arg = strdup(rz_str_trim_head_ro(input));
	char *sp = strchr(arg, ' ');
	bool ret = false;
	if (sp) {
		*sp++ = 0;
		ut64 switch_addr = rz_num_math(core->num, arg);
		ut64 case_addr = rz_num_math(core->num, sp);
		RzList *blocks = rz_analysis_get_blocks_in(core->analysis, switch_addr);
		if (blocks && !rz_list_empty(blocks)) {
			rz_analysis_block_add_switch_case(rz_list_first(blocks), switch_addr, 0, case_addr);
			ret = true;
		}
		rz_list_free(blocks);
	}
	free(arg);
	return ret;
}

static bool analysis_fcn_del_bb(RzCore *core, const char *input) {
	ut64 addr = rz_num_math(core->num, input);
	if (!addr) {
		addr = core->offset;
	}
	RzAnalysisFunction *fcn = rz_analysis_get_fcn_in(core->analysis, addr, -1);
	if (fcn) {
		if (!strcmp(input, "*")) {
			while (!rz_list_empty(fcn->bbs)) {
				rz_analysis_function_remove_block(fcn, rz_list_first(fcn->bbs));
			}
		} else {
			RzAnalysisBlock *b;
			RzListIter *iter;
			rz_list_foreach (fcn->bbs, iter, b) {
				if (b->addr == addr) {
					rz_analysis_function_remove_block(fcn, b);
					return true;
				}
			}
			eprintf("Cannot find basic block\n");
		}
	} else {
		eprintf("Cannot find function\n");
	}
	return false;
}

static int analysis_fcn_add_bb(RzCore *core, const char *input) {
	// fcn_addr bb_addr bb_size [jump] [fail]
	char *ptr;
	const char *ptr2 = NULL;
	ut64 fcnaddr = -1LL, addr = -1LL;
	ut64 size = 0LL;
	ut64 jump = UT64_MAX;
	ut64 fail = UT64_MAX;
	RzAnalysisFunction *fcn = NULL;
	RzAnalysisDiff *diff = NULL;

	while (*input == ' ')
		input++;
	ptr = strdup(input);

	switch (rz_str_word_set0(ptr)) {
	case 6:
		ptr2 = rz_str_word_get0(ptr, 6);
		if (!(diff = rz_analysis_diff_new())) {
			eprintf("error: Cannot init RzAnalysisDiff\n");
			free(ptr);
			return false;
		}
		if (ptr2[0] == 'm') {
			diff->type = RZ_ANALYSIS_DIFF_TYPE_MATCH;
		} else if (ptr2[0] == 'u') {
			diff->type = RZ_ANALYSIS_DIFF_TYPE_UNMATCH;
		}
	case 5: // get fail
		fail = rz_num_math(core->num, rz_str_word_get0(ptr, 4));
	case 4: // get jump
		jump = rz_num_math(core->num, rz_str_word_get0(ptr, 3));
	case 3: // get size
		size = rz_num_math(core->num, rz_str_word_get0(ptr, 2));
	case 2: // get addr
		addr = rz_num_math(core->num, rz_str_word_get0(ptr, 1));
	case 1: // get fcnaddr
		fcnaddr = rz_num_math(core->num, rz_str_word_get0(ptr, 0));
	}
	fcn = rz_analysis_get_function_at(core->analysis, fcnaddr);
	if (fcn) {
		if (!rz_analysis_fcn_add_bb(core->analysis, fcn, addr, size, jump, fail, diff))
		//if (!rz_analysis_fcn_add_bb_raw (core->analysis, fcn, addr, size, jump, fail, type, diff))
		{
			eprintf("afb+: Cannot add basic block at 0x%08" PFMT64x "\n", addr);
		}
	} else {
		eprintf("afb+ Cannot find function at 0x%" PFMT64x " from 0x%08" PFMT64x " -> 0x%08" PFMT64x "\n",
			fcnaddr, addr, jump);
	}
	rz_analysis_diff_free(diff);
	free(ptr);
	return true;
}

static void rz_core_analysis_nofunclist(RzCore *core, const char *input) {
	int minlen = (int)(input[0] == ' ') ? rz_num_math(core->num, input + 1) : 16;
	ut64 code_size = rz_num_get(core->num, "$SS");
	ut64 base_addr = rz_num_get(core->num, "$S");
	ut64 chunk_size, chunk_offset, i;
	RzListIter *iter, *iter2;
	RzAnalysisFunction *fcn;
	RzAnalysisBlock *b;
	char *bitmap;
	int counter;

	if (minlen < 1) {
		minlen = 1;
	}
	if (code_size < 1) {
		return;
	}
	bitmap = calloc(1, code_size + 64);
	if (!bitmap) {
		return;
	}

	// for each function
	rz_list_foreach (core->analysis->fcns, iter, fcn) {
		// for each basic block in the function
		rz_list_foreach (fcn->bbs, iter2, b) {
			// if it is not withing range, continue
			if ((fcn->addr < base_addr) || (fcn->addr >= base_addr + code_size))
				continue;
			// otherwise mark each byte in the BB in the bitmap
			for (counter = 0; counter < b->size; counter++) {
				bitmap[b->addr + counter - base_addr] = '=';
			}
			// finally, add a special marker to show the beginning of a
			// function
			bitmap[fcn->addr - base_addr] = 'F';
		}
	}

	// Now we print the list of memory regions that are not assigned to a function
	chunk_size = 0;
	chunk_offset = 0;
	for (i = 0; i < code_size; i++) {
		if (bitmap[i]) {
			// We only print a region is its size is bigger than 15 bytes
			if (chunk_size >= minlen) {
				fcn = rz_analysis_get_fcn_in(core->analysis, base_addr + chunk_offset, RZ_ANALYSIS_FCN_TYPE_FCN | RZ_ANALYSIS_FCN_TYPE_SYM);
				if (fcn) {
					rz_cons_printf("0x%08" PFMT64x "  %6" PFMT64u "   %s\n",
						base_addr + chunk_offset, chunk_size, fcn->name);
				} else {
					rz_cons_printf("0x%08" PFMT64x "  %6" PFMT64u "\n",
						base_addr + chunk_offset, chunk_size);
				}
			}
			chunk_size = 0;
			chunk_offset = i + 1;
			continue;
		}
		chunk_size += 1;
	}
	if (chunk_size >= 16) {
		fcn = rz_analysis_get_fcn_in(core->analysis, base_addr + chunk_offset, RZ_ANALYSIS_FCN_TYPE_FCN | RZ_ANALYSIS_FCN_TYPE_SYM);
		if (fcn) {
			rz_cons_printf("0x%08" PFMT64x "  %6" PFMT64u "   %s\n", base_addr + chunk_offset, chunk_size, fcn->name);
		} else {
			rz_cons_printf("0x%08" PFMT64x "  %6" PFMT64u "\n", base_addr + chunk_offset, chunk_size);
		}
	}
	free(bitmap);
}

static void rz_core_analysis_fmap(RzCore *core, const char *input) {
	int show_color = rz_config_get_i(core->config, "scr.color");
	int cols = rz_config_get_i(core->config, "hex.cols") * 4;
	ut64 code_size = rz_num_get(core->num, "$SS");
	ut64 base_addr = rz_num_get(core->num, "$S");
	RzListIter *iter, *iter2;
	RzAnalysisFunction *fcn;
	RzAnalysisBlock *b;
	char *bitmap;
	int assigned;
	ut64 i;

	if (code_size < 1) {
		return;
	}
	bitmap = calloc(1, code_size + 64);
	if (!bitmap) {
		return;
	}

	// for each function
	rz_list_foreach (core->analysis->fcns, iter, fcn) {
		// for each basic block in the function
		rz_list_foreach (fcn->bbs, iter2, b) {
			// if it is not within range, continue
			if ((fcn->addr < base_addr) || (fcn->addr >= base_addr + code_size))
				continue;
			// otherwise mark each byte in the BB in the bitmap
			int counter = 1;
			for (counter = 0; counter < b->size; counter++) {
				bitmap[b->addr + counter - base_addr] = '=';
			}
			bitmap[fcn->addr - base_addr] = 'F';
		}
	}
	// print the bitmap
	assigned = 0;
	if (cols < 1) {
		cols = 1;
	}
	for (i = 0; i < code_size; i += 1) {
		if (!(i % cols)) {
			rz_cons_printf("\n0x%08" PFMT64x "  ", base_addr + i);
		}
		if (bitmap[i]) {
			assigned++;
		}
		if (show_color) {
			if (bitmap[i]) {
				rz_cons_printf("%s%c\x1b[0m", Color_GREEN, bitmap[i]);
			} else {
				rz_cons_printf(".");
			}
		} else {
			rz_cons_printf("%c", bitmap[i] ? bitmap[i] : '.');
		}
	}
	rz_cons_printf("\n%d / %" PFMT64u " (%.2lf%%) bytes assigned to a function\n", assigned, code_size, 100.0 * ((float)assigned) / code_size);
	free(bitmap);
}

static void afCc(RzCore *core, const char *input) {
	ut64 addr;
	RzAnalysisFunction *fcn;
	if (*input == ' ') {
		addr = rz_num_math(core->num, input);
	} else {
		addr = core->offset;
	}
	if (addr == 0LL) {
		fcn = rz_analysis_get_function_byname(core->analysis, input + 3);
	} else {
		fcn = rz_analysis_get_fcn_in(core->analysis, addr, RZ_ANALYSIS_FCN_TYPE_NULL);
	}
	if (fcn) {
		ut32 totalCycles = rz_analysis_function_cost(fcn);
		// FIXME: This defeats the purpose of the function, but afC is used in project files.
		// cf. canalysis.c
		rz_cons_printf("%d\n", totalCycles);
	} else {
		eprintf("afCc: Cannot find function\n");
	}
}

static void __updateStats(RzCore *core, Sdb *db, ut64 addr, int statsMode) {
	RzAnalysisOp *op = rz_core_analysis_op(core, addr, RZ_ANALYSIS_OP_MASK_BASIC | RZ_ANALYSIS_OP_MASK_HINT | RZ_ANALYSIS_OP_MASK_DISASM);
	if (!op) {
		return;
	}
	if (statsMode == 'f') {
		const char *family = rz_analysis_op_family_to_string(op->family);
		sdb_num_inc(db, family, 1, 0);
	} else if (statsMode == 'o') {
		const char *type = rz_analysis_optype_to_string(op->type);
		sdb_num_inc(db, type, 1, 0);
	} else {
		char *mnem = strdup(op->mnemonic);
		char *sp = strchr(mnem, ' ');
		if (sp) {
			*sp = 0;
			//memmove (mnem, sp + 1, strlen (sp));
		}
		sdb_num_inc(db, mnem, 1, 0);
	}
	//sdb_set (db, family, "1", 0);
	//rz_cons_printf ("0x%08"PFMT64x" %s\n", addr, family);
	rz_analysis_op_free(op);
}

static Sdb *__core_cmd_analysis_fcn_stats(RzCore *core, const char *input) {
	bool silentMode = false;
	int statsMode = 0;
	if (*input == '*') {
		silentMode = true;
		input++;
	}
	switch (*input) {
	case '?': // afis?
		eprintf("Usage: afis[ft]\n");
		eprintf(" afis           enumerate unique opcodes in function\n");
		eprintf(" afisa[fo]      enumerate all the meta of all the functions\n");
		eprintf(" afisf          enumerate unique opcode families in function\n");
		eprintf(" afiso          enumerate unique opcode types in function\n");
		eprintf(" afist [query]  list in table format\n");
		return NULL;
	case 'f': // afisf
	case 'o': // afiso
		statsMode = *input;
		input++;
		break;
	}

	RzAnalysisFunction *fcn = rz_analysis_get_fcn_in(core->analysis, core->offset, -1);
	if (!fcn) {
		eprintf("Cannot find any function at 0x%08" PFMT64x "\n", core->offset);
		return NULL;
	}
	Sdb *db = sdb_new0();
	RzAnalysisBlock *bb;
	RzListIter *iter;
	rz_list_foreach (fcn->bbs, iter, bb) {
		int i;
		__updateStats(core, db, bb->addr, statsMode);
		for (i = 0; i < bb->op_pos_size; i++) {
			ut16 op_pos = bb->op_pos[i];
			__updateStats(core, db, bb->addr + op_pos, statsMode);
		}
	}
	if (silentMode) {
		// nothing
	} else if (*input == 't') { // afist
		SdbList *ls = sdb_foreach_list(db, true);
		SdbListIter *it;
		RzTable *t = rz_table_new();
		SdbKv *kv;
		RzTableColumnType *typeString = rz_table_type("string");
		RzTableColumnType *typeNumber = rz_table_type("number");
		rz_table_add_column(t, typeString, "name", 0);
		ls_foreach (ls, it, kv) {
			const char *key = sdbkv_key(kv);
			rz_table_add_column(t, typeNumber, key, 0);
		}
		RzList *items = rz_list_newf(free);
		rz_list_append(items, strdup(fcn->name));
		ls_foreach (ls, it, kv) {
			const char *value = sdbkv_value(kv);
			int nv = (int)rz_num_get(NULL, value);
			rz_list_append(items, rz_str_newf("%d", nv));
		}
		rz_table_add_row_list(t, items);
		rz_table_query(t, input + 1);
		char *ts = rz_table_tostring(t);
		rz_cons_printf("%s", ts);
		free(ts);
		rz_table_free(t);
	} else { // afis
		SdbList *ls = sdb_foreach_list(db, true);
		SdbListIter *it;
		SdbKv *kv;
		ls_foreach (ls, it, kv) {
			const char *key = sdbkv_key(kv);
			const char *value = sdbkv_value(kv);
			rz_cons_printf("%4d %s\n", (int)rz_num_get(NULL, value), key);
		}
	}
	return db;
	//sdb_free (db);
}

static void __core_cmd_analysis_fcn_allstats(RzCore *core, const char *input) {
	RzAnalysisFunction *fcn;
	SdbKv *kv;
	RzListIter *iter;
	SdbListIter *it;
	RzList *dbs = rz_list_newf((RzListFree)sdb_free);
	Sdb *d = sdb_new0();
	ut64 oseek = core->offset;
	bool isJson = strchr(input, 'j') != NULL;

	char *inp = rz_str_newf("*%s", input);
	rz_list_foreach (core->analysis->fcns, iter, fcn) {
		rz_core_seek(core, fcn->addr, true);
		Sdb *db = __core_cmd_analysis_fcn_stats(core, inp);
		sdb_num_set(db, ".addr", fcn->addr, 0);
		rz_list_append(dbs, db);
	}
	free(inp);
	Sdb *db;
	rz_list_foreach (dbs, iter, db) {
		SdbList *ls = sdb_foreach_list(db, true);
		ls_foreach (ls, it, kv) {
			const char *name = sdbkv_key(kv);
			sdb_add(d, name, "1", 0);
		}
		ls_free(ls);
	}
	RzTable *t = rz_table_new();
	SdbList *ls = sdb_foreach_list(d, true);
	RzTableColumnType *typeString = rz_table_type("string");
	RzTableColumnType *typeNumber = rz_table_type("number");
	rz_table_add_column(t, typeString, "name", 0);
	rz_table_add_column(t, typeNumber, "addr", 0);
	ls_foreach (ls, it, kv) {
		const char *key = sdbkv_key(kv);
		if (*key == '.')
			continue;
		rz_table_add_column(t, typeNumber, key, 0);
	}
	sdb_free(d);

	rz_list_foreach (dbs, iter, db) {
		SdbList *ls = sdb_foreach_list(db, false);
		SdbListIter *it;
		SdbKv *kv;
		char *names[100];
		int i;
		for (i = 0; i < 100; i++) {
			names[i] = NULL;
		}
		ls_foreach (ls, it, kv) {
			const char *key = sdbkv_key(kv);
			const char *value = sdbkv_value(kv);
			if (*key == '.') {
				continue;
			}
			int idx = rz_table_column_nth(t, key);
			if (idx != -1) {
				ut64 nv = rz_num_get(NULL, value);
				names[idx] = rz_str_newf("%d", (int)nv);
			} else {
				eprintf("Invalid column name (%s) %c", key, 10);
			}
		}
		RzList *items = rz_list_newf(free);
		ut64 fcnAddr = sdb_num_get(db, ".addr", 0);

		RzAnalysisFunction *fcn = rz_analysis_get_fcn_in(core->analysis, fcnAddr, 0);
		rz_list_append(items, fcn ? strdup(fcn->name) : strdup(""));
		rz_list_append(items, fcn ? rz_str_newf("0x%08" PFMT64x, fcnAddr) : strdup("0"));
		int cols = rz_list_length(t->cols);
		for (i = 2; i < cols; i++) {
			if (names[i]) {
				if (names[i][0] != '.') {
					rz_list_append(items, strdup(names[i]));
				}
				RZ_FREE(names[i]);
			} else {
				rz_list_append(items, strdup("0"));
			}
		}
		rz_table_add_row_list(t, items);
	}
	rz_table_query(t, (*input) ? input + 1 : "");
	char *ts = isJson ? rz_table_tojson(t) : rz_table_tostring(t);
	rz_cons_printf("%s%s", ts, isJson ? "\n" : "");
	free(ts);
	rz_table_free(t);
	rz_core_seek(core, oseek, true);
	rz_list_free(dbs);
}

static void cmd_afsj(RzCore *core, const char *arg) {
	ut64 a = rz_num_math(core->num, arg);
	const ut64 addr = a ? a : core->offset;
	RzAnalysisFunction *f = rz_analysis_get_fcn_in(core->analysis, addr, -1);
	if (f) {
		char *s = rz_analysis_function_get_json(f);
		rz_cons_printf("%s\n", s);
		free(s);
	} else {
		eprintf("Cannot find function in 0x%08" PFMT64x "\n", addr);
	}
}

RZ_IPI int rz_cmd_analysis_fcn(void *data, const char *input) {
	RzCore *core = (RzCore *)data;
	char i;

	rz_cons_break_timeout(rz_config_get_i(core->config, "analysis.timeout"));
	switch (input[0]) {
	case '-': // "af-"
		if (!input[1]) {
			rz_cmd_analysis_fcn(core, "-$$");
			rz_core_analysis_undefine(core, core->offset);
		} else if (!strcmp(input + 1, "*")) {
			RzAnalysisFunction *f;
			RzListIter *iter, *iter_tmp;
			rz_list_foreach_safe (core->analysis->fcns, iter, iter_tmp, f) {
				rz_analysis_del_jmprefs(core->analysis, f);
				rz_core_analysis_undefine(core, f->addr);
			}
		} else {
			ut64 addr = input[1]
				? rz_num_math(core->num, input + 1)
				: core->offset;
			rz_core_analysis_undefine(core, addr);
			rz_analysis_fcn_del_locs(core->analysis, addr);
			rz_analysis_fcn_del(core->analysis, addr);
		}
		break;
	case 'j': // "afj"
	{
		RzList *blocks = rz_analysis_get_blocks_in(core->analysis, core->offset);
		RzAnalysisBlock *block = rz_list_first(blocks);
		if (block && !rz_list_empty(block->fcns)) {
			char *args = strdup(input + 1);
			RzList *argv = rz_str_split_list(args, " ", 0);
			ut64 table = rz_num_math(core->num, rz_list_get_n(argv, 0));
			ut64 elements = rz_num_math(core->num, rz_list_get_n(argv, 1));
			rz_analysis_jmptbl(core->analysis, rz_list_first(block->fcns), block, core->offset, table, elements, UT64_MAX);
		} else {
			eprintf("No function defined here\n");
		}
		rz_list_free(blocks);
	} break;
	case 'a': // "afa"
		if (input[1] == 'l') { // "afal" : list function call arguments
			int show_args = rz_config_get_i(core->config, "dbg.funcarg");
			if (show_args) {
				rz_core_print_func_args(core);
			}
		} else {
			rz_core_print_func_args(core);
		}
		break;
	case 'd': // "afd"
	{
		ut64 addr = 0;
		if (input[1] == '?') {
			eprintf("afd [offset]\n");
		} else if (input[1] == ' ') {
			addr = rz_num_math(core->num, input + 1);
		} else {
			addr = core->offset;
		}
		RzAnalysisFunction *fcn = rz_analysis_get_fcn_in(core->analysis, addr, 0);
		if (input[1] == 'j') { // afdj
			PJ *pj = rz_core_pj_new(core);
			if (!pj) {
				return false;
			}
			pj_o(pj);
			if (fcn) {
				pj_ks(pj, "name", fcn->name);
				pj_ki(pj, "offset", (int)(addr - fcn->addr));
			}
			pj_end(pj);
			rz_cons_println(pj_string(pj));
			pj_free(pj);
		} else {
			if (fcn) {
				if (fcn->addr != addr) {
					rz_cons_printf("%s + %d\n", fcn->name,
						(int)(addr - fcn->addr));
				} else {
					rz_cons_println(fcn->name);
				}
			} else {
				eprintf("afd: Cannot find function\n");
			}
		}
	} break;
	case 'u': { // "afu"
		if (input[1] != ' ') {
			eprintf("Missing argument\n");
			return false;
		}
		ut64 addr_end = rz_num_math(core->num, input + 1);
		rz_core_analysis_function_until(core, addr_end);
		break;
	}
	case '+': { // "af+"
		if (input[1] != ' ') {
			eprintf("Missing arguments\n");
			return false;
		}
		char *ptr = strdup(input + 2);
		const char *ptr2;
		int n = rz_str_word_set0(ptr);
		const char *name = NULL;
		ut64 addr = UT64_MAX;
		RzAnalysisDiff *diff = NULL;
		int type = RZ_ANALYSIS_FCN_TYPE_FCN;
		if (n > 1) {
			switch (n) {
			case 4:
				ptr2 = rz_str_word_get0(ptr, 3);
				if (!(diff = rz_analysis_diff_new())) {
					eprintf("error: Cannot init RzAnalysisDiff\n");
					free(ptr);
					return false;
				}
				if (ptr2[0] == 'm') {
					diff->type = RZ_ANALYSIS_DIFF_TYPE_MATCH;
				} else if (ptr2[0] == 'u') {
					diff->type = RZ_ANALYSIS_DIFF_TYPE_UNMATCH;
				}
			case 3:
				ptr2 = rz_str_word_get0(ptr, 2);
				if (strchr(ptr2, 'l')) {
					type = RZ_ANALYSIS_FCN_TYPE_LOC;
				} else if (strchr(ptr2, 'i')) {
					type = RZ_ANALYSIS_FCN_TYPE_IMP;
				} else if (strchr(ptr2, 's')) {
					type = RZ_ANALYSIS_FCN_TYPE_SYM;
				} else {
					type = RZ_ANALYSIS_FCN_TYPE_FCN;
				}
			case 2:
				name = rz_str_word_get0(ptr, 1);
			case 1:
				addr = rz_num_math(core->num, rz_str_word_get0(ptr, 0));
			}
			RzAnalysisFunction *fcn = rz_analysis_create_function(core->analysis, name, addr, type, diff);
			if (!fcn) {
				eprintf("Cannot add function (duplicated)\n");
			}
		}
		rz_analysis_diff_free(diff);
		free(ptr);
	} break;
	case 'o': // "afo"
		switch (input[1]) {
		case '?': // "afo?"
			eprintf("Usage: afo[?sj] ([name|offset])\n");
			break;
		case 'j': // "afoj"
		{
			RzAnalysisFunction *fcn = rz_analysis_get_fcn_in(core->analysis, core->offset, RZ_ANALYSIS_FCN_TYPE_NULL);
			PJ *pj = rz_core_pj_new(core);
			if (!pj) {
				return false;
			}
			pj_o(pj);
			if (fcn) {
				pj_ki(pj, "address", fcn->addr);
			}
			pj_end(pj);
			rz_cons_println(pj_string(pj));
			pj_free(pj);
		} break;
		case '\0': // "afo"
		{
			RzAnalysisFunction *fcn = rz_analysis_get_fcn_in(core->analysis, core->offset, RZ_ANALYSIS_FCN_TYPE_NULL);
			if (fcn) {
				rz_cons_printf("0x%08" PFMT64x "\n", fcn->addr);
			}
		} break;
		case 's': // "afos"
		{
			ut64 addr = core->offset;
			RzListIter *iter;
			RzList *list = rz_analysis_get_functions_in(core->analysis, addr);
			RzAnalysisFunction *fcn;
			rz_list_foreach (list, iter, fcn) {
				rz_cons_printf("= 0x%08" PFMT64x "\n", fcn->addr);
			}
			rz_list_free(list);
		} break;
		case ' ': // "afo "
		{
			RzAnalysisFunction *fcn;
			ut64 addr = rz_num_math(core->num, input + 2);
			if (addr == 0LL) {
				fcn = rz_analysis_get_function_byname(core->analysis, input + 2);
			} else {
				fcn = rz_analysis_get_fcn_in(core->analysis, addr, RZ_ANALYSIS_FCN_TYPE_NULL);
			}
			if (fcn) {
				rz_cons_printf("0x%08" PFMT64x "\n", fcn->addr);
			}
		} break;
		}
		break;
	case 'i': // "afi"
		switch (input[1]) {
		case '?': // "afi?"
			rz_core_cmd_help(core, help_msg_afi);
			break;
		case '.': // "afi."
		{
			ut64 addr = core->offset;
			if (input[2] == ' ') {
				addr = rz_num_math(core->num, input + 2);
			}
			RzAnalysisFunction *fcn = rz_analysis_get_fcn_in(core->analysis, addr, RZ_ANALYSIS_FCN_TYPE_NULL);
			if (fcn) {
				rz_cons_printf("%s\n", fcn->name);
			}
		} break;
		case 'i': // "afii"
			if (input[2] == '-') {
				RzAnalysisFunction *fcn = rz_analysis_get_fcn_in(core->analysis, core->offset, RZ_ANALYSIS_FCN_TYPE_NULL);
				if (fcn) {
					rz_list_free(fcn->imports);
					fcn->imports = NULL;
				}
			} else if (input[2] == ' ') {
				RzAnalysisFunction *fcn = rz_analysis_get_fcn_in(core->analysis, core->offset, RZ_ANALYSIS_FCN_TYPE_NULL);
				if (fcn) {
					if (!fcn->imports) {
						fcn->imports = rz_list_newf((RzListFree)free);
					}
					rz_list_append(fcn->imports, rz_str_trim_dup(input + 3));
				} else {
					eprintf("No function found\n");
				}
			} else {
				RzAnalysisFunction *fcn = rz_analysis_get_fcn_in(core->analysis, core->offset, RZ_ANALYSIS_FCN_TYPE_NULL);
				if (fcn && fcn->imports) {
					char *imp;
					RzListIter *iter;
					rz_list_foreach (fcn->imports, iter, imp) {
						rz_cons_printf("%s\n", imp);
					}
				}
			}
			break;
		case 's': // "afis"
			if (input[2] == 'a') { // "afisa"
				__core_cmd_analysis_fcn_allstats(core, input + 3);
			} else {
				sdb_free(__core_cmd_analysis_fcn_stats(core, input + 2));
			}
			break;
		case 'j': // "afij"
		case '*': // "afi*"
			rz_core_analysis_fcn_list(core, input + 2, input + 1);
			break;
		case 'p': // "afip"
		{
			RzAnalysisFunction *fcn = rz_analysis_get_fcn_in(core->analysis, core->offset, RZ_ANALYSIS_FCN_TYPE_NULL);
			if (fcn) {
				rz_cons_printf("is-pure: %s\n", rz_str_bool(rz_analysis_function_purity(fcn)));
			}
		} break;
		default:
			i = 1;
			rz_core_analysis_fcn_list(core, input + 1, &i);
			break;
		}
		break;
	case 'l': // "afl"
		switch (input[1]) {
		case '?': // "afl?"
			rz_core_cmd_help(core, help_msg_afl);
			break;
		case 's': // "afls"
			switch (input[2]) {
			case '?': // "afls?"
				rz_core_cmd_help(core, help_msg_afls);
				break;
			case 'a': // "aflsa"
				core->analysis->fcns->sorted = false;
				rz_list_sort(core->analysis->fcns, cmpaddr);
				break;
			case 'b': // "aflsb"
				core->analysis->fcns->sorted = false;
				rz_list_sort(core->analysis->fcns, cmpbbs);
				break;
			case 's': // "aflss"
				core->analysis->fcns->sorted = false;
				rz_list_sort(core->analysis->fcns, cmpsize);
				break;
			case 'n': // "aflsn"
				core->analysis->fcns->sorted = false;
				rz_list_sort(core->analysis->fcns, cmpname);
				break;
			default:
				core->analysis->fcns->sorted = false;
				rz_list_sort(core->analysis->fcns, cmpaddr);
				break;
			}
			break;
		case 'l': // "afll"
			if (input[2] == '?') {
				// TODO #7967 help refactor
				help_msg_afll[1] = "afll";
				rz_core_cmd_help(core, help_msg_afll);
				break;
			}
			/* fallthrough */
		case 't': // "aflt"
		case 'j': // "aflj"
		case 'q': // "aflq"
		case 'm': // "aflm"
		case '+': // "afl+"
		case '=': // "afl="
		case '*': // "afl*"
		case '.': // "afl*"
			rz_core_analysis_fcn_list(core, NULL, input + 1);
			break;
		case 'c': // "aflc"
			rz_cons_printf("%d\n", rz_list_length(core->analysis->fcns));
			break;
		default: // "afl "
			rz_core_analysis_fcn_list(core, NULL, "o");
			break;
		}
		break;
	case 's': // "afs"
		switch (input[1]) {
		case '!': // "afs!"
			rz_core_analysis_function_signature_editor(core, core->offset);
			break;
		case 'r': { // "afsr"
			RzAnalysisFunction *fcn = rz_analysis_get_fcn_in(core->analysis, core->offset, -1);
			if (fcn) {
				char *type = rz_str_newf("type.%s", input + 3);
				if (sdb_exists(core->analysis->sdb_types, type)) {
					char *query = rz_str_newf("analysis/types/func.%s.ret=%s", fcn->name, input + 3);
					sdb_querys(core->sdb, NULL, 0, query);
					free(query);
				}
				free(type);
			} else {
				eprintf("There's no function defined in here.\n");
			}
			break;
		}
		case 'j': // "afsj"
			cmd_afsj(core, input + 1);
			break;
		case 0: { // "afs"
			RzAnalysisFunction *f = rz_analysis_get_fcn_in(core->analysis, core->offset, -1);
			if (!f) {
				eprintf("Cannot find function in 0x%08" PFMT64x "\n", core->offset);
				break;
			}
			char *str = rz_analysis_function_get_signature(f);
			if (str) {
				rz_cons_println(str);
				free(str);
			} else {
				eprintf("No signature at 0x%08" PFMT64x "\n", f->addr);
			}
			break;
		}
		case ' ': { // "afs "
			const char *arg = rz_str_trim_head_ro(input + 1);
			RzAnalysisFunction *f = rz_analysis_get_fcn_in(core->analysis, core->offset, -1);
			if (!f) {
				eprintf("Cannot find function in 0x%08" PFMT64x "\n", core->offset);
				break;
			}
			if (!rz_core_analysis_function_set_signature(core, f, arg)) {
				eprintf("Cannot set signature at 0x%08" PFMT64x "\n", core->offset);
			}
			break;
		}
		default:
			// case '?': // "afs?"
			rz_core_cmd_help(core, help_msg_afs);
			break;
		}
		break;
	case 'm': // "afm" - merge two functions
		rz_core_analysis_fcn_merge(core, core->offset, rz_num_math(core->num, input + 1));
		break;
	case 'M': // "afM" - print functions map
		rz_core_analysis_fmap(core, input);
		break;
	case 'v': // "afv"
		var_cmd(core, input + 1);
		break;
	case 't': // "aft"
		type_cmd(core, input + 1);
		break;
	case 'C': // "afC"
		if (input[1] == 'c') {
			RzAnalysisFunction *fcn;
			if ((fcn = rz_analysis_get_fcn_in(core->analysis, core->offset, 0)) != NULL) {
				rz_cons_printf("%i\n", rz_analysis_function_complexity(fcn));
			} else {
				eprintf("Error: Cannot find function at 0x08%" PFMT64x "\n", core->offset);
			}
		} else if (input[1] == 'l') {
			RzAnalysisFunction *fcn;
			if ((fcn = rz_analysis_get_fcn_in(core->analysis, core->offset, 0)) != NULL) {
				rz_cons_printf("%d\n", rz_analysis_function_loops(fcn));
			} else {
				eprintf("Error: Cannot find function at 0x08%" PFMT64x "\n", core->offset);
			}
		} else if (input[1] == '?') {
			rz_core_cmd_help(core, help_msg_afC);
		} else {
			afCc(core, rz_str_trim_head_ro(input + 1));
		}
		break;
	case 'c': { // "afc"
		RzAnalysisFunction *fcn = NULL;
		if (!input[1] || input[1] == ' ' || input[1] == 'r' || input[1] == 'a') {
			fcn = rz_analysis_get_fcn_in(core->analysis, core->offset, 0);
			if (!fcn) {
				eprintf("afc: Cannot find function here\n");
				break;
			}
		}
		switch (input[1]) {
		case '\0': // "afc"
			rz_cons_println(fcn->cc);
			break;
		case ' ': { // "afc "
			char *argument = strdup(input + 2);
			char *cc = argument;
			rz_str_trim(cc);
			if (!rz_analysis_cc_exist(core->analysis, cc)) {
				const char *asmOs = rz_config_get(core->config, "asm.os");
				eprintf("afc: Unknown calling convention '%s' for '%s'\n"
					"See afcl for available types\n",
					cc, asmOs);
			} else {
				fcn->cc = rz_str_constpool_get(&core->analysis->constpool, cc);
			}
			free(argument);
			break;
		}
		case 'f': { // "afcf" "afcfj"
			RzOutputMode mode = (input[2] == 'j') ? RZ_OUTPUT_MODE_JSON : RZ_OUTPUT_MODE_STANDARD;
			char *p = strchr(input, ' ');
			char *fcn_name = p ? rz_str_trim_dup(p) : NULL;
			char *sig = rz_core_analysis_function_signature(core, mode, fcn_name);
			if (sig) {
				rz_cons_printf("%s\n", sig);
				free(sig);
			}
			break;
		}
		case 'k': // "afck"
			rz_core_kuery_print(core, "analysis/cc/*");
			break;
		case 'l': // "afcl" list all function Calling conventions.
			rz_core_types_calling_conventions_print(core, RZ_OUTPUT_MODE_STANDARD);
			break;
		case 'o': { // "afco"
			char *dbpath = rz_str_trim_dup(input + 2);
			if (rz_file_exists(dbpath)) {
				Sdb *db = sdb_new(0, dbpath, 0);
				sdb_merge(core->analysis->sdb_cc, db);
				sdb_close(db);
				sdb_free(db);
			}
			free(dbpath);
			break;
		}
		case 'r': { // "afcr"
			int i;
			PJ *pj = NULL;
			bool json = input[2] == 'j';
			if (json) {
				pj = rz_core_pj_new(core);
				if (!pj) {
					return false;
				}
				pj_o(pj);
			}

			char *cmd = rz_str_newf("cc.%s.ret", fcn->cc);
			const char *regname = sdb_const_get(core->analysis->sdb_cc, cmd, 0);
			if (regname) {
				if (json) {
					pj_ks(pj, "ret", regname);
				} else {
					rz_cons_printf("%s: %s\n", cmd, regname);
				}
			}
			free(cmd);
			if (json) {
				pj_ka(pj, "args");
			}
			for (i = 0; i < RZ_ANALYSIS_CC_MAXARG; i++) {
				cmd = rz_str_newf("cc.%s.arg%d", fcn->cc, i);
				regname = sdb_const_get(core->analysis->sdb_cc, cmd, 0);
				if (regname) {
					if (json) {
						pj_s(pj, regname);
					} else {
						rz_cons_printf("%s: %s\n", cmd, regname);
					}
				}
				free(cmd);
			}
			if (json) {
				pj_end(pj);
			}

			cmd = rz_str_newf("cc.%s.self", fcn->cc);
			regname = sdb_const_get(core->analysis->sdb_cc, cmd, 0);
			if (regname) {
				if (json) {
					pj_ks(pj, "self", regname);
				} else {
					rz_cons_printf("%s: %s\n", cmd, regname);
				}
			}
			free(cmd);
			cmd = rz_str_newf("cc.%s.error", fcn->cc);
			regname = sdb_const_get(core->analysis->sdb_cc, cmd, 0);
			if (regname) {
				if (json) {
					pj_ks(pj, "error", regname);
				} else {
					rz_cons_printf("%s: %s\n", cmd, regname);
				}
			}
			free(cmd);
			if (json) {
				pj_end(pj);
				rz_cons_println(pj_string(pj));
				pj_free(pj);
			}
		} break;
		case 'R': { // "afcR"
			/* very slow, but im tired of waiting for having this, so this is the quickest implementation */
			int i;
			char *cc = sdb_querys(core->sdb, NULL, 0, "analysis/cc/default.cc");
			rz_str_trim(cc);
			for (i = 0; i < 6; i++) {
				char *k = rz_str_newf("analysis/cc/cc.%s.arg%d", cc, i);
				char *res = sdb_querys(core->sdb, NULL, 0, k);
				free(k);
				rz_str_trim_nc(res);
				if (*res) {
					char *row = rz_core_cmd_strf(core, "drr~%s 0x", res);
					rz_str_trim(row);
					rz_cons_printf("arg[%d] %s\n", i, row);
					free(row);
				}
				free(res);
			}
			free(cc);
		} break;
		case '?': // "afc?"
		default:
			rz_core_cmd_help(core, help_msg_afc);
		}
	} break;
	case 'B': // "afB" // set function bits
		if (input[1] == ' ') {
			RzAnalysisFunction *fcn = rz_analysis_get_fcn_in(core->analysis, core->offset, 0);
			if (fcn) {
				int bits = atoi(input + 2);
				rz_analysis_hint_set_bits(core->analysis, rz_analysis_function_min_addr(fcn), bits);
				rz_analysis_hint_set_bits(core->analysis, rz_analysis_function_max_addr(fcn), core->analysis->bits);
				fcn->bits = bits;
			} else {
				eprintf("afB: Cannot find function to set bits at 0x%08" PFMT64x "\n", core->offset);
			}
		} else {
			eprintf("Usage: afB [bits]\n");
		}
		break;
	case 'b': // "afb"
		switch (input[1]) {
		case '-': // "afb-"
			analysis_fcn_del_bb(core, input + 2);
			break;
		case 'e': // "afbe"
			analysis_bb_edge(core, input + 2);
			break;
		case 0:
		case 'q': // "afbq"
		case 't': // "afbt"
		case '*': // "afb*"
		case 'j': // "afbj"
		case ' ': { // "afb "
			char *sp = strchr(input + 1, ' ');
			const char *arg = sp ? rz_str_trim_head_ro(sp) : NULL;
			ut64 addr = arg ? rz_num_math(core->num, arg) : core->offset;
			RzList *l = rz_analysis_get_functions_in(core->analysis, addr);
			if (rz_list_empty(l)) {
				eprintf("No functions at 0x%" PFMT64x, addr);
				break;
			}
			RzAnalysisFunction *fcn = rz_list_first(l);
			RzOutputMode mode;
			switch (input[1]) {
			case 'q':
				mode = RZ_OUTPUT_MODE_QUIET;
				break;
			case 't':
				mode = RZ_OUTPUT_MODE_TABLE;
				break;
			case '*':
				mode = RZ_OUTPUT_MODE_RIZIN;
				break;
			case 'j':
				mode = RZ_OUTPUT_MODE_JSON;
				break;
			default:
				mode = RZ_OUTPUT_MODE_STANDARD;
				break;
			}
			rz_core_analysis_bbs_info_print(core, fcn, mode);
			break;
		}
		case 'r': { // "afbr"
			char *sp = strchr(input + 1, ' ');
			const char *arg = sp ? rz_str_trim_head_ro(sp) : NULL;
			ut64 addr = arg ? rz_num_math(core->num, arg) : core->offset;
			RzList *l = rz_analysis_get_functions_in(core->analysis, addr);
			if (rz_list_empty(l)) {
				eprintf("No functions at 0x%" PFMT64x, addr);
				break;
			}
			RzAnalysisFunction *fcn = rz_list_first(l);
			rz_core_analysis_fcn_returns(core, fcn);
			break;
		}
		case '=': { // "afb="
			char *sp = strchr(input + 1, ' ');
			const char *arg = sp ? rz_str_trim_head_ro(sp) : NULL;
			ut64 addr = arg ? rz_num_math(core->num, arg) : core->offset;
			RzList *l = rz_analysis_get_functions_in(core->analysis, addr);
			if (rz_list_empty(l)) {
				eprintf("No functions at 0x%" PFMT64x, addr);
				break;
			}
			RzAnalysisFunction *fcn = rz_list_first(l);
			rz_core_analysis_bbs_asciiart(core, fcn);
			break;
		}
		case 'i': // "afbi"
			switch (input[2]) {
			case '\0':
			case 'j': {
				char *sp = strchr(input + 1, ' ');
				const char *arg = sp ? rz_str_trim_head_ro(sp) : NULL;
				ut64 addr = arg ? rz_num_math(core->num, arg) : core->offset;
				RzAnalysisBlock *bb = rz_analysis_find_most_relevant_block_in(core->analysis, addr);
				if (!bb) {
					eprintf("No basic block at 0x%" PFMT64x, core->offset);
					break;
				}
				rz_core_analysis_bb_info_print(core, bb, addr, input[2] == 'j' ? RZ_OUTPUT_MODE_JSON : RZ_OUTPUT_MODE_LONG);
				break;
			}
			default:
				eprintf("Usage: afbi[j] <addr>\n");
				break;
			}
			break;
		case '.': // "afb."
			switch (input[2]) {
			case '\0': {
				char *sp = strchr(input + 1, ' ');
				const char *arg = sp ? rz_str_trim_head_ro(sp) : NULL;
				ut64 addr = arg ? rz_num_math(core->num, arg) : core->offset;
				RzAnalysisBlock *bb = rz_analysis_find_most_relevant_block_in(core->analysis, addr);
				if (!bb) {
					eprintf("No basic block at 0x%" PFMT64x, addr);
					break;
				}
				rz_core_analysis_bb_info_print(core, bb, addr, input[2] == 'j' ? RZ_OUTPUT_MODE_JSON : RZ_OUTPUT_MODE_STANDARD);
				break;
			}
			default:
				eprintf("Usage: afb. [addr]\n");
				break;
			}
			break;
		case '+': // "afb+"
			analysis_fcn_add_bb(core, input + 2);
			break;
		case 'c': // "afbc"
		{
			const char *ptr = input + 2;
			ut64 addr = rz_num_math(core->num, ptr);
			ut32 color;
			ptr = strchr(ptr, ' ');
			if (ptr) {
				ptr = strchr(ptr + 1, ' ');
				if (ptr) {
					color = rz_num_math(core->num, ptr + 1);
					RzAnalysisBlock *block = rz_analysis_find_most_relevant_block_in(core->analysis, addr);
					if (block) {
						block->colorize = color;
					} else {
						eprintf("No basic block at 0x%08" PFMT64x "\n", addr);
					}
				}
			}
		} break;
		default:
		case '?': // "afb?"
			rz_core_cmd_help(core, help_msg_afb);
			break;
		}
		break;
	case 'n': // "afn"
		switch (input[1]) {
		case 's': // "afns"
			if (input[2] == 'j') { // "afnsj"
				free(rz_core_analysis_fcn_autoname(core, core->offset, 1, input[2]));
			} else {
				free(rz_core_analysis_fcn_autoname(core, core->offset, 1, 0));
			}
			break;
		case 'a': // "afna"
		{
			char *name = rz_core_analysis_fcn_autoname(core, core->offset, 0, 0);
			if (name) {
				rz_cons_printf("afn %s 0x%08" PFMT64x "\n", name, core->offset);
				free(name);
			}
		} break;
		case '.': // "afn."
		case 0: // "afn"
		{
			RzAnalysisFunction *fcn = rz_analysis_get_fcn_in(core->analysis, core->offset, -1);
			if (fcn) {
				rz_cons_printf("%s\n", fcn->name);
			}
		} break;
		case ' ': // "afn "
		{
			ut64 off = core->offset;
			char *p, *name = strdup(rz_str_trim_head_ro(input + 2));
			if ((p = strchr(name, ' '))) {
				*p++ = 0;
				off = rz_num_math(core->num, p);
			}
			if (*name == '?') {
				eprintf("Usage: afn newname [off]   # set new name to given function\n");
			} else {
				if (rz_str_startswith(name, "base64:")) {
					char *res = (char *)rz_base64_decode_dyn(name + 7, -1);
					if (res) {
						free(name);
						name = res;
					}
				}
				if (!*name || !rz_core_analysis_function_rename(core, off, name)) {
					eprintf("Cannot find function at 0x%08" PFMT64x "\n", off);
				}
			}
			free(name);
		} break;
		default:
			rz_core_cmd_help(core, help_msg_afn);
			break;
		}
		break;
	case 'S': // "afS"
	{
		RzAnalysisFunction *fcn = rz_analysis_get_fcn_in(core->analysis, core->offset, -1);
		if (fcn) {
			fcn->maxstack = rz_num_math(core->num, input + 2);
			//fcn->stack = fcn->maxstack;
		}
	} break;
	case 'x': // "afx"
		switch (input[1]) {
		case '\0': // "afx"
		case 'j': // "afxj"
		case ' ': // "afx "
		{
			PJ *pj = pj_new();
			if (input[1] == 'j') {
				pj_a(pj);
			}
			if (!pj) {
				return false;
			}
			// list xrefs from current address
			{
				ut64 addr = input[1] == ' ' ? rz_num_math(core->num, input + 1) : core->offset;
				RzAnalysisFunction *fcn = rz_analysis_get_fcn_in(core->analysis, addr, RZ_ANALYSIS_FCN_TYPE_NULL);
				if (fcn) {
					ut64 oaddr = core->offset;
					RzAnalysisXRef *xref;
					RzListIter *iter;
					RzList *xrefs = rz_analysis_function_get_xrefs_from(fcn);
					rz_list_foreach (xrefs, iter, xref) {
						if (input[1] == 'j') {
							pj_o(pj);
							pj_ks(pj, "type", rz_analysis_ref_type_tostring(xref->type));
							pj_kn(pj, "from", xref->from);
							pj_kn(pj, "to", xref->to);
							pj_end(pj);
						} else {
							rz_cons_printf("%c 0x%08" PFMT64x " -> ", xref->type, xref->from);
							switch (xref->type) {
							case RZ_ANALYSIS_REF_TYPE_NULL:
								rz_cons_printf("0x%08" PFMT64x " ", xref->to);
								break;
							case RZ_ANALYSIS_REF_TYPE_CODE:
							case RZ_ANALYSIS_REF_TYPE_CALL:
							case RZ_ANALYSIS_REF_TYPE_DATA:
								rz_cons_printf("0x%08" PFMT64x " ", xref->to);
								rz_core_seek(core, xref->from, 1);
								rz_core_print_disasm_instructions(core, 0, 1);
								break;
							case RZ_ANALYSIS_REF_TYPE_STRING: {
								char *s = rz_core_cmd_strf(core, "pxr 8 @ 0x%08" PFMT64x, xref->to);
								char *nl = strchr(s, '\n');
								if (nl) {
									*nl = 0;
								}
								rz_cons_printf("%s\n", s);
								free(s);
							} break;
							}
						}
					}
					rz_list_free(xrefs);
					rz_core_seek(core, oaddr, 1);
				} else {
					eprintf("afx: Cannot find function at 0x%08" PFMT64x "\n", addr);
				}
			}
			if (input[1] == 'j') {
				pj_end(pj);
				rz_cons_println(pj_string(pj));
			}
			pj_free(pj);
			break;
		}
		default:
			eprintf("Wrong command. Look at af?\n");
			break;
		}
		break;
	case '?': // "af?"
		rz_core_cmd_help(core, help_msg_af);
		break;
	case 'r': // "afr" // analyze function recursively
	case ' ': // "af "
	case '\0': // "af"
	{
		char *uaddr = NULL, *name = NULL;
		bool analyze_recursively = rz_config_get_i(core->config, "analysis.calls");
		ut64 addr = core->offset;
		if (input[0] == 'r') {
			input++;
			analyze_recursively = true;
		}

		// first undefine
		if (input[0] == ' ') {
			name = strdup(rz_str_trim_head_ro(input + 1));
			uaddr = strchr(name, ' ');
			if (uaddr) {
				*uaddr++ = 0;
				addr = rz_num_math(core->num, uaddr);
			}
			// disable hasnext
		}
		return rz_core_analysis_function_add(core, name, addr, analyze_recursively);
	} break;
	default:
		return false;
		break;
	}
	return true;
}

// size: 0: bits; -1: any; >0: exact size
static void __analysis_reg_list(RzCore *core, int type, int bits, char mode) {
	PJ *pj = NULL;
	if (mode == 'i') {
		rz_core_debug_ri(core, core->analysis->reg, 0);
		return;
	} else if (mode == 'j') {
		pj = rz_core_pj_new(core);
		if (!pj) {
			return;
		}
	}
	RzReg *hack = core->dbg->reg;
	const char *use_color;
	int use_colors = rz_config_get_i(core->config, "scr.color");
	if (use_colors) {
#undef ConsP
#define ConsP(x) (core->cons && core->cons->context->pal.x) ? core->cons->context->pal.x
		use_color = ConsP(creg)
		    : Color_BWHITE;
	} else {
		use_color = NULL;
	}
	if (bits < 0) {
		// TODO Change the `size` argument of rz_core_debug_reg_list to use -1 for any and 0 for analysis->bits
		bits = 0;
	} else if (!bits) {
		bits = core->analysis->bits;
	}
	int mode2 = mode;
	if (core->analysis) {
		core->dbg->reg = core->analysis->reg;
		if (core->analysis->cur && core->analysis->cur->arch) {
			/* workaround for thumb */
			if (!strcmp(core->analysis->cur->arch, "arm") && bits == 16) {
				bits = 32;
			}
			/* workaround for 6502 and avr*/
			if ((!strcmp(core->analysis->cur->arch, "6502") && bits == 8) || (!strcmp(core->analysis->cur->arch, "avr") && bits == 8)) {
				if (mode == 'j') {
					mode2 = 'J';
					pj_o(pj);
				}
				rz_core_debug_reg_list(core, RZ_REG_TYPE_GPR, 16, pj, mode2, use_color); // XXX detect which one is current usage
			}
		}
	}

	if (mode == '=') {
		int pcbits = 0;
		const char *pcname = rz_reg_get_name(core->analysis->reg, RZ_REG_NAME_PC);
		if (pcname) {
			RzRegItem *reg = rz_reg_get(core->analysis->reg, pcname, 0);
			if (reg && bits != reg->size) {
				pcbits = reg->size;
			}
			if (pcbits) {
				rz_core_debug_reg_list(core, RZ_REG_TYPE_GPR, pcbits, NULL, mode, use_color); // XXX detect which one is current usage
			}
		}
	}
	rz_core_debug_reg_list(core, type, bits, pj, mode2, use_color);
	if (mode == 'j') {
		if (mode2 == 'J') {
			pj_end(pj);
		}
		rz_cons_println(pj_string(pj));
		pj_free(pj);
	}

	core->dbg->reg = hack;
}

// XXX dup from drp :OOO
void cmd_analysis_reg(RzCore *core, const char *str) {
	if (0) {
		/* enable this block when dr and ar use the same code but just using
		   core->dbg->reg or core->analysis->reg and removing all the debugger
		   dependent code */
		RzReg *reg = core->dbg->reg;
		core->dbg->reg = core->analysis->reg;
		cmd_debug_reg(core, str);
		core->dbg->reg = reg;
		return;
	}

	int size = 0, i, type = RZ_REG_TYPE_GPR;
	int bits = (core->analysis->bits & RZ_SYS_BITS_64) ? 64 : 32;
	int use_colors = rz_config_get_i(core->config, "scr.color");
	const char *use_color;
	const char *name;
	char *arg;

	if (use_colors) {
#define ConsP(x) (core->cons && core->cons->context->pal.x) ? core->cons->context->pal.x
		use_color = ConsP(creg)
		    : Color_BWHITE;
	} else {
		use_color = NULL;
	}
	switch (str[0]) {
	case 'l': // "arl"
	{
		const bool use_json = str[1] == 'j';
		RzRegSet *rs = rz_reg_regset_get(core->analysis->reg, RZ_REG_TYPE_GPR);
		if (rs) {
			RzRegItem *r;
			RzListIter *iter;
			PJ *pj = pj_new();
			pj_a(pj);
			rz_list_foreach (rs->regs, iter, r) {
				if (use_json) {
					pj_s(pj, r->name);
				} else {
					rz_cons_println(r->name);
				}
			}
			if (use_json) {
				pj_end(pj);
				const char *s = pj_string(pj);
				rz_cons_println(s);
			}
			pj_free(pj);
		}
	} break;
	case ',': // "ar,"
		__tableRegList(core, core->analysis->reg, str + 1);
		break;
	case '0': // "ar0"
		rz_reg_arena_zero(core->analysis->reg);
		break;
	case 'A': // "arA"
	{
		int nargs = 4;
		RzReg *reg = core->analysis->reg;
		for (i = 0; i < nargs; i++) {
			const char *name = rz_reg_get_name(reg, rz_reg_get_name_idx(sdb_fmt("A%d", i)));
			ut64 off = rz_reg_getv(core->analysis->reg, name);
			rz_cons_printf("0x%08" PFMT64x " ", off);
			// XXX very ugly hack
			char *s = rz_core_cmd_strf(core, "pxr 32 @ 0x%08" PFMT64x, off);
			if (s) {
				char *nl = strchr(s, '\n');
				if (nl) {
					*nl = 0;
					rz_cons_printf("%s\n", s);
				}
				free(s);
			}
		}
	} break;
	case 'C': // "arC"
		if (core->analysis->reg->reg_profile_cmt) {
			rz_cons_println(core->analysis->reg->reg_profile_cmt);
		}
		break;
	case 'w': // "arw"
		switch (str[1]) {
		case '?': { // "arw?"
			rz_core_cmd_help(core, help_msg_arw);
			break;
		}
		case ' ': // "arw "
			rz_reg_arena_set_bytes(core->analysis->reg, str + 1);
			break;
		default: // "arw"
			rz_core_cmd_help(core, help_msg_arw);
			break;
		}
		break;
	case 'a': // "ara"
		switch (str[1]) {
		case '?': // "ara?"
			rz_core_cmd_help(core, help_msg_ara);
			break;
		case 's': // "aras"
			rz_reg_arena_swap(core->analysis->reg, false);
			break;
		case '+': // "ara+"
			rz_reg_arena_push(core->analysis->reg);
			break;
		case '-': // "ara-"
			rz_reg_arena_pop(core->analysis->reg);
			break;
		default: {
			int i, j;
			RzRegArena *a;
			RzListIter *iter;
			for (i = 0; i < RZ_REG_TYPE_LAST; i++) {
				RzRegSet *rs = &core->analysis->reg->regset[i];
				j = 0;
				rz_list_foreach (rs->pool, iter, a) {
					rz_cons_printf("%s %p %d %d %s %d\n",
						(a == rs->arena) ? "*" : ".", a,
						i, j, rz_reg_get_type(i), a->size);
					j++;
				}
			}
		} break;
		}
		break;
	case '?': // "ar?"
		if (str[1]) {
			ut64 off = rz_reg_getv(core->analysis->reg, str + 1);
			rz_cons_printf("0x%08" PFMT64x "\n", off);
		} else {
			rz_core_cmd_help(core, help_msg_ar);
		}
		break;
	case 'r': // "arr"
		switch (str[1]) {
		case 'j': // "arrj"
			rz_core_debug_rr(core, core->analysis->reg, 'j');
			break;
		default:
			rz_core_debug_rr(core, core->analysis->reg, 0);
			break;
		}
		break;
	case 'b': { // "arb" WORK IN PROGRESS // DEBUG COMMAND
		int len, type = RZ_REG_TYPE_GPR;
		arg = strchr(str, ' ');
		if (arg) {
			char *string = rz_str_trim_dup(arg + 1);
			if (string) {
				type = rz_reg_type_by_name(string);
				if (type == -1 && string[0] != 'a') {
					type = RZ_REG_TYPE_GPR;
				}
				free(string);
			}
		}
		ut8 *buf = rz_reg_get_bytes(core->dbg->reg, type, &len);
		if (buf) {
			rz_print_hexdump(core->print, 0LL, buf, len, 32, 4, 1);
			free(buf);
		}
	} break;
	case 'c': // "arc"
		// TODO: set flag values with drc zf=1
		if (str[1] == 'c') { // "arcc"
			char *s = rz_reg_profile_to_cc(core->analysis->reg);
			if (s) {
				rz_cons_printf("%s\n", s);
				free(s);
			}
		} else {
			RzRegItem *r;
			const char *name = rz_str_trim_head_ro(str + 1);
			if (*name && name[1]) {
				r = rz_reg_cond_get(core->dbg->reg, name);
				if (r) {
					rz_cons_println(r->name);
				} else {
					int id = rz_reg_cond_from_string(name);
					RzRegFlags *rf = rz_reg_cond_retrieve(core->dbg->reg, NULL);
					if (rf) {
						int o = rz_reg_cond_bits(core->dbg->reg, id, rf);
						core->num->value = o;
						// ORLY?
						rz_cons_printf("%d\n", o);
						free(rf);
					} else {
						eprintf("unknown conditional or flag register\n");
					}
				}
			} else {
				RzRegFlags *rf = rz_reg_cond_retrieve(core->dbg->reg, NULL);
				if (rf) {
					rz_cons_printf("| s:%d z:%d c:%d o:%d p:%d\n",
						rf->s, rf->z, rf->c, rf->o, rf->p);
					if (*name == '=') {
						for (i = 0; i < RZ_REG_COND_LAST; i++) {
							rz_cons_printf("%s:%d ",
								rz_reg_cond_to_string(i),
								rz_reg_cond_bits(core->dbg->reg, i, rf));
						}
						rz_cons_newline();
					} else {
						for (i = 0; i < RZ_REG_COND_LAST; i++) {
							rz_cons_printf("%d %s\n",
								rz_reg_cond_bits(core->dbg->reg, i, rf),
								rz_reg_cond_to_string(i));
						}
					}
					free(rf);
				}
			}
		}
		break;
	case 's': // "ars"
		switch (str[1]) {
		case '-': // "ars-"
			rz_reg_arena_pop(core->dbg->reg);
			// restore debug registers if in debugger mode
			rz_debug_reg_sync(core->dbg, RZ_REG_TYPE_GPR, true);
			break;
		case '+': // "ars+"
			rz_reg_arena_push(core->dbg->reg);
			break;
		case '?': { // "ars?"
			// TODO #7967 help refactor: dup from drp
			const char *help_msg[] = {
				"Usage:", "drs", " # Register states commands",
				"drs", "", "List register stack",
				"drs+", "", "Push register state",
				"drs-", "", "Pop register state",
				NULL
			};
			rz_core_cmd_help(core, help_msg);
		} break;
		default:
			rz_cons_printf("%d\n", rz_list_length(core->dbg->reg->regset[0].pool));
			break;
		}
		break;
	case 'p': // "arp"
		// XXX we have to break out .h for these cmd_xxx files.
		cmd_reg_profile(core, 'a', str);
		break;
	case 't': // "art"
		for (i = 0; (name = rz_reg_get_type(i)); i++) {
			rz_cons_println(name);
		}
		break;
	case 'n': // "arn"
		if (*(str + 1) == '\0') {
			eprintf("Oops. try arn [PC|SP|BP|A0|A1|A2|A3|A4|R0|R1|ZF|SF|NF|OF]\n");
			break;
		}
		name = rz_reg_get_name(core->dbg->reg, rz_reg_get_name_idx(str + 2));
		if (name && *name) {
			rz_cons_println(name);
		} else {
			eprintf("Oops. try arn [PC|SP|BP|A0|A1|A2|A3|A4|R0|R1|ZF|SF|NF|OF]\n");
		}
		break;
	case 'd': // "ard"
		rz_core_debug_reg_list(core, RZ_REG_TYPE_GPR, bits, NULL, 3, use_color); // XXX detect which one is current usage
		break;
	case 'o': // "aro"
		rz_reg_arena_swap(core->dbg->reg, false);
		rz_core_debug_reg_list(core, RZ_REG_TYPE_GPR, bits, NULL, 0, use_color); // XXX detect which one is current usage
		rz_reg_arena_swap(core->dbg->reg, false);
		break;
	case '=': // "ar="
	{
		char *p = NULL;
		char *bits = NULL;
		if (str[1]) {
			p = strdup(str + 1);
			if (str[1] != ':') {
				// Bits were specified
				bits = strtok(p, ":");
				if (rz_str_isnumber(bits)) {
					st64 sz = rz_num_math(core->num, bits);
					if (sz > 0) {
						size = sz;
					}
				} else {
					rz_core_cmd_help(core, help_msg_ar);
					break;
				}
			}
			int len = bits ? strlen(bits) : 0;
			if (str[len + 1] == ':') {
				// We have some regs
				char *regs = bits ? strtok(NULL, ":") : strtok((char *)str + 1, ":");
				char *reg = strtok(regs, " ");
				RzList *q_regs = rz_list_new();
				if (q_regs) {
					while (reg) {
						rz_list_append(q_regs, reg);
						reg = strtok(NULL, " ");
					}
					core->dbg->q_regs = q_regs;
				}
			}
		}
		__analysis_reg_list(core, type, size, str[0]);
		if (!rz_list_empty(core->dbg->q_regs)) {
			rz_list_free(core->dbg->q_regs);
		}
		core->dbg->q_regs = NULL;
		free(p);
	} break;
	case '.': // "ar."
	case '-': // "ar-"
	case '*': // "ar*"
	case 'R': // "arR"
	case 'j': // "arj"
	case 'i': // "ari"
	case '\0': // "ar"
		__analysis_reg_list(core, type, size, str[0]);
		break;
	case ' ': { // "ar "
		arg = strchr(str + 1, '=');
		if (arg) {
			*arg = 0;
			char *ostr = rz_str_trim_dup(str + 1);
			char *regname = rz_str_trim_nc(ostr);
			ut64 regval = rz_num_math(core->num, arg + 1);
			rz_core_analysis_set_reg(core, regname, regval);
			free(ostr);
			return;
		}
		char name[32];
		int i = 1, j;
		while (str[i]) {
			if (str[i] == ',') {
				i++;
			} else {
				for (j = i; str[++j] && str[j] != ',';)
					;
				if (j - i + 1 <= sizeof name) {
					rz_str_ncpy(name, str + i, j - i + 1);
					if (IS_DIGIT(name[0])) { // e.g. ar 32
						__analysis_reg_list(core, RZ_REG_TYPE_GPR, atoi(name), '\0');
					} else if (showreg(core, name) > 0) { // e.g. ar rax
					} else { // e.g. ar gpr ; ar all
						type = rz_reg_type_by_name(name);
						// TODO differentiate ALL and illegal register types and print error message for the latter
						__analysis_reg_list(core, type, -1, '\0');
					}
				}
				i = j;
			}
		}
	}
	}
}

static ut64 initializeEsil(RzCore *core) {
	int romem = rz_config_get_i(core->config, "esil.romem");
	int stats = rz_config_get_i(core->config, "esil.stats");
	int iotrap = rz_config_get_i(core->config, "esil.iotrap");
	int exectrap = rz_config_get_i(core->config, "esil.exectrap");
	int stacksize = rz_config_get_i(core->config, "esil.stack.depth");
	int noNULL = rz_config_get_i(core->config, "esil.noNULL");
	unsigned int addrsize = rz_config_get_i(core->config, "esil.addr.size");
	if (!(core->analysis->esil = rz_analysis_esil_new(stacksize, iotrap, addrsize))) {
		return UT64_MAX;
	}
	ut64 addr;
	RzAnalysisEsil *esil = core->analysis->esil;
	esil->verbose = rz_config_get_i(core->config, "esil.verbose");
	esil->cmd = rz_core_esil_cmd;
	rz_analysis_esil_setup(esil, core->analysis, romem, stats, noNULL); // setup io
	{
		const char *cmd_esil_step = rz_config_get(core->config, "cmd.esil.step");
		if (cmd_esil_step && *cmd_esil_step) {
			esil->cmd_step = strdup(cmd_esil_step);
		}
		const char *cmd_esil_step_out = rz_config_get(core->config, "cmd.esil.stepout");
		if (cmd_esil_step_out && *cmd_esil_step_out) {
			esil->cmd_step_out = strdup(cmd_esil_step_out);
		}
		{
			const char *s = rz_config_get(core->config, "cmd.esil.intr");
			if (s) {
				char *my = strdup(s);
				if (my) {
					rz_config_set(core->config, "cmd.esil.intr", my);
					free(my);
				}
			}
		}
	}
	esil->exectrap = exectrap;
	RzList *entries = rz_bin_get_entries(core->bin);
	RzBinAddr *entry = NULL;
	RzBinInfo *info = NULL;
	if (entries && !rz_list_empty(entries)) {
		entry = (RzBinAddr *)rz_list_pop_head(entries);
		info = rz_bin_get_info(core->bin);
		addr = info->has_va ? entry->vaddr : entry->paddr;
		rz_list_push(entries, entry);
	} else {
		addr = core->offset;
	}
	// set memory read only
	return addr;
}

RZ_API int rz_core_esil_step(RzCore *core, ut64 until_addr, const char *until_expr, ut64 *prev_addr, bool stepOver) {
#define return_tail(x) \
	{ \
		tail_return_value = x; \
		goto tail_return; \
	}
	int tail_return_value = 0;
	int ret;
	ut8 code[32];
	RzAnalysisOp op = { 0 };
	RzAnalysisEsil *esil = core->analysis->esil;
	const char *name = rz_reg_get_name(core->analysis->reg, RZ_REG_NAME_PC);
	ut64 addr = 0;
	bool breakoninvalid = rz_config_get_i(core->config, "esil.breakoninvalid");
	int esiltimeout = rz_config_get_i(core->config, "esil.timeout");
	ut64 startTime;

	if (esiltimeout > 0) {
		startTime = rz_time_now_mono();
	}
	rz_cons_break_push(NULL, NULL);
repeat:
	if (rz_cons_is_breaked()) {
		eprintf("[+] ESIL emulation interrupted at 0x%08" PFMT64x "\n", addr);
		return_tail(0);
	}
	//Break if we have exceeded esil.timeout
	if (esiltimeout > 0) {
		ut64 elapsedTime = rz_time_now_mono() - startTime;
		elapsedTime >>= 20;
		if (elapsedTime >= esiltimeout) {
			eprintf("[ESIL] Timeout exceeded.\n");
			return_tail(0);
		}
	}
	if (!esil) {
		addr = initializeEsil(core);
		esil = core->analysis->esil;
		if (!esil) {
			return_tail(0);
		}
	} else {
		esil->trap = 0;
		addr = rz_reg_getv(core->analysis->reg, name);
		//eprintf ("PC=0x%"PFMT64x"\n", (ut64)addr);
	}
	if (prev_addr) {
		*prev_addr = addr;
	}
	if (esil->exectrap) {
		if (!rz_io_is_valid_offset(core->io, addr, RZ_PERM_X)) {
			esil->trap = RZ_ANALYSIS_TRAP_EXEC_ERR;
			esil->trap_code = addr;
			eprintf("[ESIL] Trap, trying to execute on non-executable memory\n");
			return_tail(1);
		}
	}
	rz_asm_set_pc(core->rasm, addr);
	// run esil pin command here
	const char *pincmd = rz_analysis_pin_call(core->analysis, addr);
	if (pincmd) {
		rz_core_cmd0(core, pincmd);
		ut64 pc = rz_debug_reg_get(core->dbg, "PC");
		if (addr != pc) {
			return_tail(1);
		}
	}
	int dataAlign = rz_analysis_archinfo(esil->analysis, RZ_ANALYSIS_ARCHINFO_DATA_ALIGN);
	if (dataAlign > 1) {
		if (addr % dataAlign) {
			if (esil->cmd && esil->cmd_trap) {
				esil->cmd(esil, esil->cmd_trap, addr, RZ_ANALYSIS_TRAP_UNALIGNED);
			}
			if (breakoninvalid) {
				rz_cons_printf("[ESIL] Stopped execution in an unaligned instruction (see e??esil.breakoninvalid)\n");
				return_tail(0);
			}
		}
	}
	(void)rz_io_read_at_mapped(core->io, addr, code, sizeof(code));
	// TODO: sometimes this is dupe
	ret = rz_analysis_op(core->analysis, &op, addr, code, sizeof(code), RZ_ANALYSIS_OP_MASK_ESIL | RZ_ANALYSIS_OP_MASK_HINT);
	// if type is JMP then we execute the next N instructions
	// update the esil pointer because RzAnalysis.op() can change it
	esil = core->analysis->esil;
	if (op.size < 1 || ret < 1) {
		if (esil->cmd && esil->cmd_trap) {
			esil->cmd(esil, esil->cmd_trap, addr, RZ_ANALYSIS_TRAP_INVALID);
		}
		if (breakoninvalid) {
			eprintf("[ESIL] Stopped execution in an invalid instruction (see e??esil.breakoninvalid)\n");
			return_tail(0);
		}
		op.size = 1; // avoid inverted stepping
	}
	if (stepOver) {
		switch (op.type) {
		case RZ_ANALYSIS_OP_TYPE_SWI:
		case RZ_ANALYSIS_OP_TYPE_UCALL:
		case RZ_ANALYSIS_OP_TYPE_CALL:
		case RZ_ANALYSIS_OP_TYPE_JMP:
		case RZ_ANALYSIS_OP_TYPE_RCALL:
		case RZ_ANALYSIS_OP_TYPE_RJMP:
		case RZ_ANALYSIS_OP_TYPE_CJMP:
		case RZ_ANALYSIS_OP_TYPE_RET:
		case RZ_ANALYSIS_OP_TYPE_CRET:
		case RZ_ANALYSIS_OP_TYPE_UJMP:
			if (addr == until_addr) {
				return_tail(0);
			} else {
				rz_reg_setv(core->analysis->reg, "PC", op.addr + op.size);
				rz_reg_setv(core->dbg->reg, "PC", op.addr + op.size);
			}
			return 1;
		}
	}
	rz_reg_setv(core->analysis->reg, name, addr + op.size);
	if (ret) {
		rz_analysis_esil_set_pc(esil, addr);
		const char *e = RZ_STRBUF_SAFEGET(&op.esil);
		if (core->dbg->trace->enabled) {
			RzReg *reg = core->dbg->reg;
			core->dbg->reg = core->analysis->reg;
			rz_debug_trace_op(core->dbg, &op);
			core->dbg->reg = reg;
		} else if (RZ_STR_ISNOTEMPTY(e)) {
			rz_analysis_esil_parse(esil, e);
			if (core->analysis->cur && core->analysis->cur->esil_post_loop) {
				core->analysis->cur->esil_post_loop(esil, &op);
			}
			rz_analysis_esil_stack_free(esil);
		}
		bool isNextFall = false;
		if (op.type == RZ_ANALYSIS_OP_TYPE_CJMP) {
			ut64 pc = rz_debug_reg_get(core->dbg, "PC");
			if (pc == addr + op.size) {
				// do not opdelay here
				isNextFall = true;
			}
		}
		// only support 1 slot for now
		if (op.delay && !isNextFall) {
			ut8 code2[32];
			ut64 naddr = addr + op.size;
			RzAnalysisOp op2 = { 0 };
			// emulate only 1 instruction
			rz_analysis_esil_set_pc(esil, naddr);
			(void)rz_io_read_at(core->io, naddr, code2, sizeof(code2));
			// TODO: sometimes this is dupe
			ret = rz_analysis_op(core->analysis, &op2, naddr, code2, sizeof(code2), RZ_ANALYSIS_OP_MASK_ESIL | RZ_ANALYSIS_OP_MASK_HINT);
			if (ret > 0) {
				switch (op2.type) {
				case RZ_ANALYSIS_OP_TYPE_CJMP:
				case RZ_ANALYSIS_OP_TYPE_JMP:
				case RZ_ANALYSIS_OP_TYPE_CRET:
				case RZ_ANALYSIS_OP_TYPE_RET:
					// branches are illegal in a delay slot
					esil->trap = RZ_ANALYSIS_TRAP_EXEC_ERR;
					esil->trap_code = addr;
					eprintf("[ESIL] Trap, trying to execute a branch in a delay slot\n");
					return_tail(1);
					break;
				}
				const char *e = RZ_STRBUF_SAFEGET(&op2.esil);
				if (RZ_STR_ISNOTEMPTY(e)) {
					rz_analysis_esil_parse(esil, e);
				}
			} else {
				eprintf("Invalid instruction at 0x%08" PFMT64x "\n", naddr);
			}
			rz_analysis_op_fini(&op2);
		}
		tail_return_value = 1;
	}
	// esil->verbose ?
	// eprintf ("REPE 0x%llx %s => 0x%llx\n", addr, RZ_STRBUF_SAFEGET (&op.esil), rz_reg_getv (core->analysis->reg, "PC"));

	ut64 pc = rz_reg_getv(core->analysis->reg, name);
	if (core->analysis->pcalign > 0) {
		pc -= (pc % core->analysis->pcalign);
		rz_reg_setv(core->analysis->reg, name, pc);
		rz_reg_setv(core->dbg->reg, name, pc);
	}

	st64 follow = (st64)rz_config_get_i(core->config, "dbg.follow");
	if (follow > 0) {
		ut64 pc = rz_debug_reg_get(core->dbg, "PC");
		if ((pc < core->offset) || (pc > (core->offset + follow))) {
			rz_core_seek_to_register(core, "PC", false);
		}
	}
	// check breakpoints
	if (rz_bp_get_at(core->dbg->bp, pc)) {
		rz_cons_printf("[ESIL] hit breakpoint at 0x%" PFMT64x "\n", pc);
		return_tail(0);
	}
	// check addr
	if (until_addr != UT64_MAX) {
		if (pc == until_addr) {
			return_tail(0);
		}
		goto repeat;
	}
	// check esil
	if (esil && esil->trap) {
		if (core->analysis->esil->verbose) {
			eprintf("TRAP\n");
		}
		return_tail(0);
	}
	if (until_expr) {
		if (rz_analysis_esil_condition(core->analysis->esil, until_expr)) {
			if (core->analysis->esil->verbose) {
				eprintf("ESIL BREAK!\n");
			}
			return_tail(0);
		}
		goto repeat;
	}
tail_return:
	rz_analysis_op_fini(&op);
	rz_cons_break_pop();
	return tail_return_value;
}

RZ_API int rz_core_esil_step_back(RzCore *core) {
	rz_return_val_if_fail(core->analysis->esil && core->analysis->esil->trace, -1);
	RzAnalysisEsil *esil = core->analysis->esil;
	if (esil->trace->idx > 0) {
		rz_analysis_esil_trace_restore(esil, esil->trace->idx - 1);
		return 1;
	}
	return -1;
}

RZ_API bool rz_core_esil_continue_back(RzCore *core) {
	rz_return_val_if_fail(core->analysis->esil && core->analysis->esil->trace, false);
	RzAnalysisEsil *esil = core->analysis->esil;
	if (esil->trace->idx == 0) {
		return true;
	}

	RzRegItem *ripc = rz_reg_get(esil->analysis->reg, "PC", -1);
	RzVector *vreg = ht_up_find(esil->trace->registers, ripc->offset | (ripc->arena << 16), NULL);
	if (!vreg) {
		RZ_LOG_ERROR("failed to find PC change vector\n");
		return false;
	}

	// Search for the nearest breakpoint in the tracepoints before the current position
	bool bp_found = false;
	int idx = 0;
	RzAnalysisEsilRegChange *reg;
	rz_vector_foreach_prev(vreg, reg) {
		if (reg->idx >= esil->trace->idx) {
			continue;
		}
		bp_found = rz_bp_get_in(core->dbg->bp, reg->data, RZ_BP_PROT_EXEC) != NULL;
		if (bp_found) {
			idx = reg->idx;
			eprintf("hit breakpoint at: 0x%" PFMT64x " idx: %d\n", reg->data, reg->idx);
			break;
		}
	}

	// Return to the nearest breakpoint or jump back to the first index if a breakpoint wasn't found
	rz_analysis_esil_trace_restore(esil, idx);

	return true;
}

static void cmd_address_info(RzCore *core, const char *addrstr, int fmt) {
	ut64 addr, type;
	if (!addrstr || !*addrstr) {
		addr = core->offset;
	} else {
		addr = rz_num_math(core->num, addrstr);
	}
	type = rz_core_analysis_address(core, addr);
	switch (fmt) {
	case 'j': {
		PJ *pj = pj_new();
		if (!pj) {
			return;
		}
		pj_o(pj);
		if (type & RZ_ANALYSIS_ADDR_TYPE_PROGRAM)
			pj_ks(pj, "program", "true");
		if (type & RZ_ANALYSIS_ADDR_TYPE_LIBRARY)
			pj_ks(pj, "library", "true");
		if (type & RZ_ANALYSIS_ADDR_TYPE_EXEC)
			pj_ks(pj, "exec", "true");
		if (type & RZ_ANALYSIS_ADDR_TYPE_READ)
			pj_ks(pj, "read", "true");
		if (type & RZ_ANALYSIS_ADDR_TYPE_WRITE)
			pj_ks(pj, "write", "true");
		if (type & RZ_ANALYSIS_ADDR_TYPE_FLAG)
			pj_ks(pj, "flag", "true");
		if (type & RZ_ANALYSIS_ADDR_TYPE_FUNC)
			pj_ks(pj, "func", "true");
		if (type & RZ_ANALYSIS_ADDR_TYPE_STACK)
			pj_ks(pj, "stack", "true");
		if (type & RZ_ANALYSIS_ADDR_TYPE_HEAP)
			pj_ks(pj, "heap", "true");
		if (type & RZ_ANALYSIS_ADDR_TYPE_REG)
			pj_ks(pj, "reg", "true");
		if (type & RZ_ANALYSIS_ADDR_TYPE_ASCII)
			pj_ks(pj, "ascii", "true");
		if (type & RZ_ANALYSIS_ADDR_TYPE_SEQUENCE)
			pj_ks(pj, "sequence", "true");
		pj_end(pj);
		rz_cons_println(pj_string(pj));
		pj_free(pj);
	} break;
	default:
		if (type & RZ_ANALYSIS_ADDR_TYPE_PROGRAM)
			rz_cons_printf("program\n");
		if (type & RZ_ANALYSIS_ADDR_TYPE_LIBRARY)
			rz_cons_printf("library\n");
		if (type & RZ_ANALYSIS_ADDR_TYPE_EXEC)
			rz_cons_printf("exec\n");
		if (type & RZ_ANALYSIS_ADDR_TYPE_READ)
			rz_cons_printf("read\n");
		if (type & RZ_ANALYSIS_ADDR_TYPE_WRITE)
			rz_cons_printf("write\n");
		if (type & RZ_ANALYSIS_ADDR_TYPE_FLAG)
			rz_cons_printf("flag\n");
		if (type & RZ_ANALYSIS_ADDR_TYPE_FUNC)
			rz_cons_printf("func\n");
		if (type & RZ_ANALYSIS_ADDR_TYPE_STACK)
			rz_cons_printf("stack\n");
		if (type & RZ_ANALYSIS_ADDR_TYPE_HEAP)
			rz_cons_printf("heap\n");
		if (type & RZ_ANALYSIS_ADDR_TYPE_REG)
			rz_cons_printf("reg\n");
		if (type & RZ_ANALYSIS_ADDR_TYPE_ASCII)
			rz_cons_printf("ascii\n");
		if (type & RZ_ANALYSIS_ADDR_TYPE_SEQUENCE)
			rz_cons_printf("sequence\n");
		break;
	}
}

static void cmd_analysis_info(RzCore *core, const char *input) {
	switch (input[0]) {
	case '?': // "ai?""
		rz_core_cmd_help(core, help_msg_ai);
		break;
	case ' ': // "ai "
		cmd_address_info(core, input, 0);
		break;
	case 'i': // "aii"
		// global imports
		if (input[1]) {
			if (input[1] == ' ') {
				char *s = rz_str_trim_dup(input + 1);
				if (s) {
					rz_analysis_add_import(core->analysis, s);
					free(s);
				}
			} else if (input[1] == '-') {
				rz_analysis_purge_imports(core->analysis);
			} else {
				eprintf("Usagae: aii [namespace] # see afii - imports\n");
			}
		} else {
			if (core->analysis->imports) {
				char *imp;
				RzListIter *iter;
				rz_list_foreach (core->analysis->imports, iter, imp) {
					rz_cons_printf("%s\n", imp);
				}
			}
		}
		break;
	case 'j': // "aij"
		cmd_address_info(core, input + 1, 'j');
		break;
	default:
		cmd_address_info(core, NULL, 0);
		break;
	}
}

static void cmd_esil_mem_args(RzCore *core, const char *input, ut64 *addr, ut32 *size, char **name) {
	int argc;
	*addr = UT64_MAX;
	*size = UT32_MAX;
	*name = NULL;
	if (!input) {
		return;
	}
	char **argv = rz_str_argv(input, &argc);
	if (argc > 0) {
		*addr = rz_num_math(core->num, argv[0]);
	}
	if (argc > 1) {
		*size = (ut32)rz_num_math(core->num, argv[1]);
	}
	if (argc > 2) {
		*name = strdup(argv[2]);
	}
	rz_str_argv_free(argv);
}

static void cmd_esil_mem(RzCore *core, const char *input) {
	ut64 addr;
	ut32 size;
	char *name;

	switch (*input) {
	case 'p':
		rz_core_analysis_esil_init_mem_p(core);
		break;
	case '-':
		cmd_esil_mem_args(core, input + 1, &addr, &size, &name);
		rz_core_analysis_esil_init_mem_del(core, name, addr, size);
		free(name);
		break;
	case ' ':
		cmd_esil_mem_args(core, input + 1, &addr, &size, &name);
		rz_core_analysis_esil_init_mem(core, name, addr, size);
		free(name);
		break;
	case '\0':
		cmd_esil_mem_args(core, NULL, &addr, &size, &name);
		rz_core_analysis_esil_init_mem(core, name, addr, size);
		free(name);
		break;
	default:
		eprintf("Usage: aeim [addr] [size] [name] - initialize ESIL VM stack\n");
		eprintf("Default: 0x100000 0xf0000\n");
		eprintf("See ae? for more help\n");
		return;
	}
}

typedef struct {
	RzList *regs;
	RzList *regread;
	RzList *regwrite;
	RzList *regvalues;
	RzList *inputregs;
} AeaStats;

static void aea_stats_init(AeaStats *stats) {
	stats->regs = rz_list_newf(free);
	stats->regread = rz_list_newf(free);
	stats->regwrite = rz_list_newf(free);
	stats->regvalues = rz_list_newf(free);
	stats->inputregs = rz_list_newf(free);
}

static void aea_stats_fini(AeaStats *stats) {
	RZ_FREE(stats->regs);
	RZ_FREE(stats->regread);
	RZ_FREE(stats->regwrite);
	RZ_FREE(stats->inputregs);
}

static bool contains(RzList *list, const char *name) {
	RzListIter *iter;
	const char *n;
	rz_list_foreach (list, iter, n) {
		if (!strcmp(name, n))
			return true;
	}
	return false;
}

static char *oldregread = NULL;
static RzList *mymemxsr = NULL;
static RzList *mymemxsw = NULL;

#define RZ_NEW_DUP(x) memcpy((void *)malloc(sizeof(x)), &(x), sizeof(x))
typedef struct {
	ut64 addr;
	int size;
} AeaMemItem;

static int mymemwrite(RzAnalysisEsil *esil, ut64 addr, const ut8 *buf, int len) {
	RzListIter *iter;
	AeaMemItem *n;
	rz_list_foreach (mymemxsw, iter, n) {
		if (addr == n->addr) {
			return len;
		}
	}
	if (!rz_io_is_valid_offset(esil->analysis->iob.io, addr, 0)) {
		return false;
	}
	n = RZ_NEW(AeaMemItem);
	if (n) {
		n->addr = addr;
		n->size = len;
		rz_list_push(mymemxsw, n);
	}
	return len;
}

static int mymemread(RzAnalysisEsil *esil, ut64 addr, ut8 *buf, int len) {
	RzListIter *iter;
	AeaMemItem *n;
	rz_list_foreach (mymemxsr, iter, n) {
		if (addr == n->addr) {
			return len;
		}
	}
	if (!rz_io_is_valid_offset(esil->analysis->iob.io, addr, 0)) {
		return false;
	}
	n = RZ_NEW(AeaMemItem);
	if (n) {
		n->addr = addr;
		n->size = len;
		rz_list_push(mymemxsr, n);
	}
	return len;
}

static int myregwrite(RzAnalysisEsil *esil, const char *name, ut64 *val) {
	AeaStats *stats = esil->user;
	if (oldregread && !strcmp(name, oldregread)) {
		rz_list_pop(stats->regread);
		RZ_FREE(oldregread)
	}
	if (!IS_DIGIT(*name)) {
		if (!contains(stats->regs, name)) {
			rz_list_push(stats->regs, strdup(name));
		}
		if (!contains(stats->regwrite, name)) {
			rz_list_push(stats->regwrite, strdup(name));
		}
		char *v = rz_str_newf("%" PFMT64d, *val);
		if (!contains(stats->regvalues, v)) {
			rz_list_push(stats->regvalues, strdup(v));
		}
		free(v);
	}
	return 0;
}

static int myregread(RzAnalysisEsil *esil, const char *name, ut64 *val, int *len) {
	AeaStats *stats = esil->user;
	if (!IS_DIGIT(*name)) {
		if (!contains(stats->inputregs, name)) {
			if (!contains(stats->regwrite, name)) {
				rz_list_push(stats->inputregs, strdup(name));
			}
		}
		if (!contains(stats->regs, name)) {
			rz_list_push(stats->regs, strdup(name));
		}
		if (!contains(stats->regread, name)) {
			rz_list_push(stats->regread, strdup(name));
		}
	}
	return 0;
}

static void showregs(RzList *list) {
	if (!rz_list_empty(list)) {
		char *reg;
		RzListIter *iter;
		rz_list_foreach (list, iter, reg) {
			rz_cons_print(reg);
			if (iter->n) {
				rz_cons_printf(" ");
			}
		}
	}
	rz_cons_newline();
}

static void showmem(RzList *list) {
	if (!rz_list_empty(list)) {
		AeaMemItem *item;
		RzListIter *iter;
		rz_list_foreach (list, iter, item) {
			rz_cons_printf(" 0x%08" PFMT64x, item->addr);
		}
	}
	rz_cons_newline();
}

static void showregs_json(RzList *list, PJ *pj) {
	pj_a(pj);
	if (!rz_list_empty(list)) {
		char *reg;
		RzListIter *iter;

		rz_list_foreach (list, iter, reg) {
			pj_s(pj, reg);
		}
	}
	pj_end(pj);
}

static void showmem_json(RzList *list, PJ *pj) {
	pj_a(pj);
	if (!rz_list_empty(list)) {
		RzListIter *iter;
		AeaMemItem *item;
		rz_list_foreach (list, iter, item) {
			pj_n(pj, item->addr);
		}
	}

	pj_end(pj);
}

static bool cmd_aea(RzCore *core, int mode, ut64 addr, int length) {
	RzAnalysisEsil *esil;
	int ptr, ops, ops_end = 0, len, buf_sz, maxopsize;
	ut64 addr_end;
	AeaStats stats;
	const char *esilstr;
	RzAnalysisOp aop = RZ_EMPTY;
	ut8 *buf;
	RzList *regnow;
	PJ *pj = NULL;
	if (!core) {
		return false;
	}
	maxopsize = rz_analysis_archinfo(core->analysis, RZ_ANALYSIS_ARCHINFO_MAX_OP_SIZE);
	if (maxopsize < 1) {
		maxopsize = 16;
	}
	if (mode & 1) {
		// number of bytes / length
		buf_sz = length;
	} else {
		// number of instructions / opcodes
		ops_end = length;
		if (ops_end < 1) {
			ops_end = 1;
		}
		buf_sz = ops_end * maxopsize;
	}
	if (buf_sz < 1) {
		buf_sz = maxopsize;
	}
	addr_end = addr + buf_sz;
	buf = malloc(buf_sz);
	if (!buf) {
		return false;
	}
	(void)rz_io_read_at(core->io, addr, (ut8 *)buf, buf_sz);
	aea_stats_init(&stats);

	//esil_init (core);
	//esil = core->analysis->esil;
	rz_reg_arena_push(core->analysis->reg);
	int stacksize = rz_config_get_i(core->config, "esil.stack.depth");
	bool iotrap = rz_config_get_i(core->config, "esil.iotrap");
	int romem = rz_config_get_i(core->config, "esil.romem");
	int stats1 = rz_config_get_i(core->config, "esil.stats");
	int noNULL = rz_config_get_i(core->config, "esil.noNULL");
	unsigned int addrsize = rz_config_get_i(core->config, "esil.addr.size");
	esil = rz_analysis_esil_new(stacksize, iotrap, addrsize);
	rz_analysis_esil_setup(esil, core->analysis, romem, stats1, noNULL); // setup io
#define hasNext(x) (x & 1) ? (addr < addr_end) : (ops < ops_end)

	mymemxsr = rz_list_new();
	mymemxsw = rz_list_new();
	esil->user = &stats;
	esil->cb.hook_reg_write = myregwrite;
	esil->cb.hook_reg_read = myregread;
	esil->cb.hook_mem_write = mymemwrite;
	esil->cb.hook_mem_read = mymemread;
	esil->nowrite = true;
	for (ops = ptr = 0; ptr < buf_sz && hasNext(mode); ops++, ptr += len) {
		len = rz_analysis_op(core->analysis, &aop, addr + ptr, buf + ptr, buf_sz - ptr, RZ_ANALYSIS_OP_MASK_ESIL | RZ_ANALYSIS_OP_MASK_HINT);
		esilstr = RZ_STRBUF_SAFEGET(&aop.esil);
		if (RZ_STR_ISNOTEMPTY(esilstr)) {
			if (len < 1) {
				eprintf("Invalid 0x%08" PFMT64x " instruction %02x %02x\n",
					addr + ptr, buf[ptr], buf[ptr + 1]);
				break;
			}
			rz_analysis_esil_parse(esil, esilstr);
			rz_analysis_esil_stack_free(esil);
		}
		rz_analysis_op_fini(&aop);
	}
	esil->nowrite = false;
	esil->cb.hook_reg_write = NULL;
	esil->cb.hook_reg_read = NULL;
	//esil_fini (core);
	rz_analysis_esil_free(esil);
	rz_reg_arena_pop(core->analysis->reg);
	regnow = rz_list_newf(free);
	{
		RzListIter *iter;
		char *reg;
		rz_list_foreach (stats.regs, iter, reg) {
			if (!contains(stats.regwrite, reg)) {
				rz_list_push(regnow, strdup(reg));
			}
		}
	}
	if ((mode >> 5) & 1) {
		RzListIter *iter;
		AeaMemItem *n;
		int c = 0;
		rz_cons_printf("f-mem.*\n");
		rz_list_foreach (mymemxsr, iter, n) {
			rz_cons_printf("f mem.read.%d 0x%08x @ 0x%08" PFMT64x "\n", c++, n->size, n->addr);
		}
		c = 0;
		rz_list_foreach (mymemxsw, iter, n) {
			rz_cons_printf("f mem.write.%d 0x%08x @ 0x%08" PFMT64x "\n", c++, n->size, n->addr);
		}
	}

	/* show registers used */
	if ((mode >> 1) & 1) {
		showregs(stats.regread);
	} else if ((mode >> 2) & 1) {
		showregs(stats.regwrite);
	} else if ((mode >> 3) & 1) {
		showregs(regnow);
	} else if ((mode >> 4) & 1) {
		pj = pj_new();
		if (!pj) {
			return false;
		}
		pj_o(pj);
		pj_k(pj, "A");
		showregs_json(stats.regs, pj);
		pj_k(pj, "I");
		showregs_json(stats.inputregs, pj);
		pj_k(pj, "R");
		showregs_json(stats.regread, pj);
		pj_k(pj, "W");
		showregs_json(stats.regwrite, pj);
		if (!rz_list_empty(stats.regvalues)) {
			pj_k(pj, "V");
			showregs_json(stats.regvalues, pj);
		}
		if (!rz_list_empty(regnow)) {
			pj_k(pj, "N");
			showregs_json(regnow, pj);
		}
		if (!rz_list_empty(mymemxsr)) {
			pj_k(pj, "@R");
			showmem_json(mymemxsr, pj);
		}
		if (!rz_list_empty(mymemxsw)) {
			pj_k(pj, "@W");
			showmem_json(mymemxsw, pj);
		}

		pj_end(pj);
		rz_cons_println(pj_string(pj));
		pj_free(pj);
	} else if ((mode >> 5) & 1) {
		// nothing
	} else {
		if (!rz_list_empty(stats.inputregs)) {
			rz_cons_printf(" I: ");
			showregs(stats.inputregs);
		}
		if (!rz_list_empty(stats.regs)) {
			rz_cons_printf(" A: ");
			showregs(stats.regs);
		}
		if (!rz_list_empty(stats.regread)) {
			rz_cons_printf(" R: ");
			showregs(stats.regread);
		}
		if (!rz_list_empty(stats.regwrite)) {
			rz_cons_printf(" W: ");
			showregs(stats.regwrite);
		}
		if (!rz_list_empty(stats.regvalues)) {
			rz_cons_printf(" V: ");
			showregs(stats.regvalues);
		}
		if (!rz_list_empty(regnow)) {
			rz_cons_printf(" N: ");
			showregs(regnow);
		}
		if (!rz_list_empty(mymemxsr)) {
			rz_cons_printf("@R:");
			showmem(mymemxsr);
		}
		if (!rz_list_empty(mymemxsw)) {
			rz_cons_printf("@W:");
			showmem(mymemxsw);
		}
	}

	rz_list_free(mymemxsr);
	rz_list_free(mymemxsw);
	mymemxsr = NULL;
	mymemxsw = NULL;
	aea_stats_fini(&stats);
	free(buf);
	RZ_FREE(regnow);
	return true;
}

static const char _handler_no_name[] = "<no name>";
static bool _aeli_iter(void *user, const ut64 key, const void *value) {
	const RzAnalysisEsilInterrupt *interrupt = value;
	rz_cons_printf("%3" PFMT64x ": %s\n", key, interrupt->handler->name ? interrupt->handler->name : _handler_no_name);
	return true;
}

static void rz_analysis_aefa(RzCore *core, const char *arg) {
	ut64 to = rz_num_math(core->num, arg);
	ut64 at, from = core->offset;
	RzAnalysisFunction *fcn = rz_analysis_get_fcn_in(core->analysis, to, -1);
	if (!from || from == UT64_MAX) {
		if (fcn) {
			from = fcn->addr;
		} else {
			eprintf("Usage: aefa [from] # if no from address is given, uses fcn.addr\n");
			return;
		}
	}
	eprintf("Emulate from 0x%08" PFMT64x " to 0x%08" PFMT64x "\n", from, to);
	eprintf("Resolve call args for 0x%08" PFMT64x "\n", to);

	// emulate
	rz_core_analysis_esil_init_mem(core, NULL, UT64_MAX, UT32_MAX);
	ut64 off = core->offset;
	for (at = from; at < to; at++) {
		rz_core_analysis_set_reg(core, "PC", at);
		rz_core_analysis_esil_step_over(core);
		rz_core_seek(core, at, true);
		int delta = rz_num_get(core->num, "$l");
		if (delta < 1) {
			break;
		}
		at += delta - 1;
	}
	rz_core_seek(core, off, true);

	// the logic of identifying args by function types and
	// show json format and arg name goes into arA
	rz_core_cmd0(core, "arA");
}

static void __core_analysis_appcall(RzCore *core, const char *input) {
	//	rz_reg_arena_push (core->dbg->reg);
	RzListIter *iter;
	char *arg;
	char *inp = strdup(input);
	RzList *args = rz_str_split_list(inp, " ", 0);
	int i = 0;
	rz_list_foreach (args, iter, arg) {
		const char *alias = sdb_fmt("A%d", i);
		rz_reg_setv(core->analysis->reg, alias, rz_num_math(core->num, arg));
		i++;
	}
	ut64 sp = rz_reg_getv(core->analysis->reg, "SP");
	rz_reg_setv(core->analysis->reg, "SP", 0);

	rz_reg_setv(core->analysis->reg, "PC", core->offset);
	rz_core_esil_step(core, 0, NULL, NULL, false);
	rz_core_regs2flags(core);

	rz_reg_setv(core->analysis->reg, "SP", sp);
	free(inp);

	//	rz_reg_arena_pop (core->dbg->reg);
}

static void __analysis_esil_function(RzCore *core, ut64 addr) {
	RzListIter *iter;
	RzAnalysisBlock *bb;
	if (!core->analysis->esil) {
		rz_core_analysis_esil_init_mem(core, NULL, UT64_MAX, UT32_MAX);
	}
	RzAnalysisFunction *fcn = rz_analysis_get_fcn_in(core->analysis,
		addr, RZ_ANALYSIS_FCN_TYPE_FCN | RZ_ANALYSIS_FCN_TYPE_SYM);
	if (fcn) {
		// emulate every instruction in the function recursively across all the basic blocks
		rz_list_foreach (fcn->bbs, iter, bb) {
			ut64 pc = bb->addr;
			ut64 end = bb->addr + bb->size;
			RzAnalysisOp op;
			int ret, bbs = end - pc;
			if (bbs < 1 || bbs > 0xfffff || pc >= end) {
				eprintf("Invalid block size\n");
				continue;
			}
			// eprintf ("[*] Emulating 0x%08"PFMT64x" basic block 0x%08" PFMT64x " - 0x%08" PFMT64x "\r[", fcn->addr, pc, end);
			ut8 *buf = calloc(1, bbs + 1);
			if (!buf) {
				break;
			}
			rz_io_read_at(core->io, pc, buf, bbs);
			int left;
			bool opskip;
			while (pc < end) {
				left = RZ_MIN(end - pc, 32);
				// rz_asm_set_pc (core->rasm, pc);
				ret = rz_analysis_op(core->analysis, &op, pc, buf + pc - bb->addr, left, RZ_ANALYSIS_OP_MASK_HINT | RZ_ANALYSIS_OP_MASK_ESIL); // read overflow
				opskip = false;
				switch (op.type) {
				case RZ_ANALYSIS_OP_TYPE_CALL:
				case RZ_ANALYSIS_OP_TYPE_RET:
					opskip = true;
					break;
				}
				if (ret) {
					if (opskip) {
						rz_reg_set_value_by_role(core->analysis->reg, RZ_REG_NAME_PC, pc);
						rz_analysis_esil_parse(core->analysis->esil, RZ_STRBUF_SAFEGET(&op.esil));
						rz_analysis_esil_dumpstack(core->analysis->esil);
						rz_analysis_esil_stack_free(core->analysis->esil);
					}
					pc += op.size;
				} else {
					pc += 4; // XXX
				}
				rz_analysis_op_fini(&op);
			}
			free(buf);
		}
	} else {
		eprintf("Cannot find function at 0x%08" PFMT64x "\n", addr);
	}
	rz_analysis_esil_free(core->analysis->esil);
}

static void cmd_analysis_esil(RzCore *core, const char *input) {
	RzAnalysisEsil *esil = core->analysis->esil;
	ut64 addr = core->offset;
	ut64 adr;
	char *n, *n1;
	int off;
	int stacksize = rz_config_get_i(core->config, "esil.stack.depth");
	int iotrap = rz_config_get_i(core->config, "esil.iotrap");
	int romem = rz_config_get_i(core->config, "esil.romem");
	int stats = rz_config_get_i(core->config, "esil.stats");
	int noNULL = rz_config_get_i(core->config, "esil.noNULL");
	ut64 until_addr = UT64_MAX;
	unsigned int addrsize = rz_config_get_i(core->config, "esil.addr.size");

	const char *until_expr = NULL;
	RzAnalysisOp *op = NULL;

	switch (input[0]) {
	case 'p': // "aep"
		switch (input[1]) {
		case 'c': // "aepc"
			if (input[2] == ' ' || input[2] == '=') {
				// seek to this address
				ut64 pc_val = rz_num_math(core->num, rz_str_trim_head_ro(input + 3));
				rz_core_analysis_set_reg(core, "PC", pc_val);
			} else {
				eprintf("Missing argument\n");
			}
			break;
		case 0:
			rz_analysis_pin_list(core->analysis);
			break;
		case '-': // "aep-"
			if (input[2]) {
				addr = rz_num_math(core->num, input + 2);
			}
			rz_analysis_pin_unset(core->analysis, addr);
			break;
		case ' ': // "aep "
			rz_analysis_pin(core->analysis, addr, input + 2);
			break;
		default: // "aep"
			rz_core_cmd_help(core, help_msg_aep);
			break;
		}
		break;
	case 'r': // "aer"
		// 'aer' is an alias for 'ar'
		cmd_analysis_reg(core, input + 1);
		break;
	case '*': // "ae*"
		// XXX: this is wip, not working atm
		if (core->analysis->esil) {
			rz_cons_printf("trap: %d\n", core->analysis->esil->trap);
			rz_cons_printf("trap-code: %d\n", core->analysis->esil->trap_code);
		} else {
			eprintf("esil vm not initialized. run `aei`\n");
		}
		break;
	case ' ': // "ae "
		//rz_analysis_esil_eval (core->analysis, input+1);
		if (!esil && !(core->analysis->esil = esil = rz_analysis_esil_new(stacksize, iotrap, addrsize))) {
			return;
		}
		rz_analysis_esil_setup(esil, core->analysis, romem, stats, noNULL); // setup io
		rz_analysis_esil_set_pc(esil, core->offset);
		rz_analysis_esil_parse(esil, input + 1);
		rz_analysis_esil_dumpstack(esil);
		rz_analysis_esil_stack_free(esil);
		break;
	case 's': // "aes"
		// "aes" "aeso" "aesu" "aesue"
		// aes -> single step
		// aesb -> single step back
		// aeso -> single step over
		// aesu -> until address
		// aesue -> until esil expression
		switch (input[1]) {
		case '?': // "ae?"
			rz_core_cmd0(core, "ae?~aes");
			break;
		case 'l': // "aesl"
		{
			ut64 pc = rz_debug_reg_get(core->dbg, "PC");
			RzAnalysisOp *op = rz_core_analysis_op(core, pc, RZ_ANALYSIS_OP_MASK_BASIC | RZ_ANALYSIS_OP_MASK_HINT);
			// TODO: honor hint
			if (!op) {
				break;
			}
			rz_core_esil_step(core, UT64_MAX, NULL, NULL, false);
			rz_debug_reg_set(core->dbg, "PC", pc + op->size);
			rz_analysis_esil_set_pc(esil, pc + op->size);
			rz_core_regs2flags(core);
			rz_analysis_op_free(op);
		} break;
		case 'b': // "aesb"
			if (!rz_core_esil_step_back(core)) {
				eprintf("cannnot step back\n");
			}
			rz_core_regs2flags(core);
			break;
		case 'B': // "aesB"
		{
			n = strchr(input + 2, ' ');
			char *n2 = NULL;
			if (n) {
				n = (char *)rz_str_trim_head_ro(n + 1);
			}
			if (n) {
				n2 = strchr(n, ' ');
				if (n2) {
					*n2++ = 0;
				}
				ut64 off = rz_num_math(core->num, n);
				ut64 nth = n2 ? rz_num_math(core->num, n2) : 1;
				rz_core_analysis_esil_emulate(core, core->offset, off, (int)nth);
			} else {
				eprintf("Usage: aesB [until-addr] [nth-opcodes] @ [from-addr]\n");
			}
		} break;
		case 'u': // "aesu"
			until_expr = NULL;
			until_addr = UT64_MAX;
			if (rz_str_endswith(input, "?")) {
				rz_core_cmd0(core, "ae?~aesu");
			} else
				switch (input[2]) {
				case 'e': // "aesue"
					until_expr = input + 3;
					break;
				case ' ': // "aesu"
					until_addr = rz_num_math(core->num, input + 2);
					break;
				case 'o': { // "aesuo"
					char *optypes = strdup(rz_str_trim_head_ro((char *)input + 3));
					RzList *optypes_list = rz_str_split_list(optypes, " ", 0);
					step_until_optype(core, optypes_list);
					free(optypes);
					rz_list_free(optypes_list);
					break;
				}
				default:
					rz_core_cmd0(core, "ae?~aesu");
					break;
				}
			if (until_expr || until_addr != UT64_MAX) {
				rz_core_esil_step(core, until_addr, until_expr, NULL, false);
			}
			rz_core_regs2flags(core);
			break;
		case 's': // "aess"
			if (input[2] == 'u') { // "aessu"
				if (input[3] == 'e') {
					rz_core_analysis_esil_step_over_untilexpr(core, input + 3);
				} else {
					until_addr = rz_num_math(core->num, input + 2);
					rz_core_analysis_esil_step_over_until(core, until_addr);
				}
			} else {
				rz_core_analysis_esil_step_over_until(core, UT64_MAX);
			}
			break;
		case 'o': // "aeso"
			if (input[2] == 'u') { // "aesou"
				if (input[3] == 'e') {
					rz_core_analysis_esil_step_over_untilexpr(core, input + 3);
				} else {
					until_addr = rz_num_math(core->num, input + 2);
					rz_core_analysis_esil_step_over_until(core, until_addr);
				}
			} else if (!input[2] || input[2] == ' ') { // "aeso [addr]"
				rz_core_analysis_esil_step_over(core);
			} else {
				eprintf("Usage: aesou [addr] # step over until given address\n");
			}
			break;
		case 'p': //"aesp"
			n = strchr(input, ' ');
			n1 = n ? strchr(n + 1, ' ') : NULL;
			if ((!n || !n1) || (!(n + 1) || !(n1 + 1))) {
				eprintf("aesp [offset] [num]\n");
				break;
			}
			adr = rz_num_math(core->num, n + 1);
			off = rz_num_math(core->num, n1 + 1);
			rz_core_analysis_esil_emulate(core, adr, -1, off);
			break;
		case ' ': //"aes?"
			n = strchr(input, ' ');
			if (!(n + 1)) {
				rz_core_esil_step(core, until_addr, until_expr, NULL, false);
				break;
			}
			off = rz_num_math(core->num, n + 1);
			rz_core_analysis_esil_emulate(core, -1, -1, off);
			break;
		default:
			rz_core_esil_step(core, until_addr, until_expr, NULL, false);
			rz_core_regs2flags(core);
			break;
		}
		break;
	case 'C': // "aeC"
		if (input[1] == '?') { // "aec?"
			rz_core_cmd_help(core, help_msg_aeC);
		} else {
			__core_analysis_appcall(core, rz_str_trim_head_ro(input + 1));
		}
		break;
	case 'c': // "aec"
		if (input[1] == '?') { // "aec?"
			rz_core_cmd_help(core, help_msg_aec);
		} else if (input[1] == 'b') { // "aecb"
			if (!rz_core_esil_continue_back(core)) {
				eprintf("cannnot continue back\n");
			}
			rz_core_regs2flags(core);
			break;
		} else if (input[1] == 's') { // "aecs"
			const char *pc = rz_reg_get_name(core->analysis->reg, RZ_REG_NAME_PC);
			for (;;) {
				if (!rz_core_esil_step(core, UT64_MAX, NULL, NULL, false)) {
					break;
				}
				rz_core_regs2flags(core);
				addr = rz_num_get(core->num, pc);
				op = rz_core_analysis_op(core, addr, RZ_ANALYSIS_OP_MASK_BASIC | RZ_ANALYSIS_OP_MASK_HINT);
				if (!op) {
					break;
				}
				if (op->type == RZ_ANALYSIS_OP_TYPE_SWI) {
					eprintf("syscall at 0x%08" PFMT64x "\n", addr);
					break;
				} else if (op->type == RZ_ANALYSIS_OP_TYPE_TRAP) {
					eprintf("trap at 0x%08" PFMT64x "\n", addr);
					break;
				}
				rz_analysis_op_free(op);
				op = NULL;
				if (core->analysis->esil->trap || core->analysis->esil->trap_code) {
					break;
				}
			}
			if (op) {
				rz_analysis_op_free(op);
				op = NULL;
			}
		} else if (input[1] == 'c') { // "aecc"
			const char *pc = rz_reg_get_name(core->analysis->reg, RZ_REG_NAME_PC);
			for (;;) {
				if (!rz_core_esil_step(core, UT64_MAX, NULL, NULL, false)) {
					break;
				}
				rz_core_regs2flags(core);
				addr = rz_num_get(core->num, pc);
				op = rz_core_analysis_op(core, addr, RZ_ANALYSIS_OP_MASK_BASIC);
				if (!op) {
					break;
				}
				if (op->type == RZ_ANALYSIS_OP_TYPE_CALL || op->type == RZ_ANALYSIS_OP_TYPE_UCALL) {
					eprintf("call at 0x%08" PFMT64x "\n", addr);
					break;
				}
				rz_analysis_op_free(op);
				op = NULL;
				if (core->analysis->esil->trap || core->analysis->esil->trap_code) {
					break;
				}
			}
			if (op) {
				rz_analysis_op_free(op);
			}
		} else {
			// "aec"  -> continue until ^C
			// "aecu" -> until address
			// "aecue" -> until esil expression
			if (input[1] == 'u' && input[2] == 'e') {
				until_expr = input + 3;
			} else if (input[1] == 'u') {
				until_addr = rz_num_math(core->num, input + 2);
			} else {
				until_expr = "0";
			}
			rz_core_esil_step(core, until_addr, until_expr, NULL, false);
			rz_core_regs2flags(core);
		}
		break;
	case 'i': // "aei"
		switch (input[1]) {
		case 's': // "aeis"
		case 'm': // "aeim"
			cmd_esil_mem(core, input + 2);
			break;
		case 'p': // "aeip" // initialize pc = $$
			rz_core_analysis_set_reg(core, "PC", core->offset);
			break;
		case '?': // "aei?"
			cmd_esil_mem(core, "?");
			break;
		case '-': // "aei-"
			if (esil) {
				sdb_reset(esil->stats);
			}
			rz_analysis_esil_free(esil);
			core->analysis->esil = NULL;
			break;
		case 0: // "aei"
			rz_core_analysis_esil_reinit(core);
			break;
		}
		break;
	case 'k': // "aek"
		switch (input[1]) {
		case '\0': // "aek"
			input = "123*";
			/* fall through */
		case ' ': // "aek "
			if (esil && esil->stats) {
				char *out = sdb_querys(esil->stats, NULL, 0, input + 2);
				if (out) {
					rz_cons_println(out);
					free(out);
				}
			} else {
				eprintf("esil.stats is empty. Run 'aei'\n");
			}
			break;
		case '-': // "aek-"
			if (esil) {
				sdb_reset(esil->stats);
			}
			break;
		}
		break;
	case 'l': // ael commands
		switch (input[1]) {
		case 'i': // aeli interrupts
			switch (input[2]) {
			case ' ': // "aeli" with arguments
				if (!rz_analysis_esil_load_interrupts_from_lib(esil, input + 3)) {
					eprintf("Failed to load interrupts from '%s'.", input + 3);
				}
				break;
			case 0: // "aeli" with no args
				if (esil && esil->interrupts) {
					ht_up_foreach(esil->interrupts, _aeli_iter, NULL);
				}
				break;
			case 'r': // "aelir"
				if (esil && esil->interrupts) {
					ht_up_delete(esil->interrupts, rz_num_math(core->num, input + 3));
				}
				break;
			}
		}
		break;
	case 'g': // "aeg"
		switch (input[1]) {
		case 'i':
		case 'v': {
			char *oprompt = strdup(rz_config_get(core->config, "cmd.gprompt"));
			rz_config_set(core->config, "cmd.gprompt", "pi 1");
			rz_core_cmd0(core, ".aeg*");
			rz_core_agraph_print_interactive(core);
			rz_config_set(core->config, "cmd.gprompt", oprompt);
			free(oprompt);
			break;
		}
		case '\0':
			rz_core_cmd0(core, ".aeg*");
			rz_core_agraph_print_ascii(core);
			break;
		case ' ':
			rz_core_analysis_esil_graph(core, input + 2);
			break;
		case '*': {
			RzAnalysisOp *aop = rz_core_analysis_op(core, core->offset, RZ_ANALYSIS_OP_MASK_ESIL);
			if (aop) {
				const char *esilstr = rz_strbuf_get(&aop->esil);
				if (RZ_STR_ISNOTEMPTY(esilstr)) {
					rz_core_analysis_esil_graph(core, esilstr);
				}
			}
			break;
		}
		default:
			rz_cons_printf("Usage: aeg[iv*]\n");
			rz_cons_printf(" aeg  analyze current instruction as an esil graph\n");
			rz_cons_printf(" aeg* analyze current instruction as an esil graph\n");
			rz_cons_printf(" aegv and launch the visual interactive mode (.aeg*;aggv == aegv)\n");
			break;
		}
		break;
	case 'b': // "aeb"
		rz_core_analysis_esil_emulate_bb(core);
		break;
	case 'f': // "aef"
		if (input[1] == 'a') { // "aefa"
			rz_analysis_aefa(core, rz_str_trim_head_ro(input + 2));
		} else { // This should be aefb -> because its emulating all the bbs
			__analysis_esil_function(core, core->offset);
		}
		break;
	case 't': // "aet"
		switch (input[1]) {
		case 's': // "aets"
			switch (input[2]) {
			case '+': // "aets+"
				if (!esil) {
					eprintf("Error: ESIL is not initialized. Use `aeim` first.\n");
					break;
				}
				if (esil->trace) {
					eprintf("ESIL trace already started\n");
					break;
				}
				esil->trace = rz_analysis_esil_trace_new(esil);
				if (!esil->trace) {
					break;
				}
				rz_config_set_i(core->config, "dbg.trace", true);
				break;
			case '-': // "aets-"
				if (!esil) {
					eprintf("Error: ESIL is not initialized. Use `aeim` first.\n");
					break;
				}
				if (!esil->trace) {
					eprintf("No ESIL trace started\n");
					break;
				}
				rz_analysis_esil_trace_free(esil->trace);
				esil->trace = NULL;
				rz_config_set_i(core->config, "dbg.trace", false);
				break;
			default:
				rz_core_cmd_help(core, help_msg_aets);
				break;
			}
			break;
		default:
			eprintf("Unknown command. Use `aetr`.\n");
			break;
		}
		break;
	case 'A': // "aeA"
		if (input[1] == '?') {
			rz_core_cmd_help(core, help_msg_aea);
		} else if (input[1] == 'r') {
			cmd_aea(core, 1 + (1 << 1), core->offset, rz_num_math(core->num, input + 2));
		} else if (input[1] == 'w') {
			cmd_aea(core, 1 + (1 << 2), core->offset, rz_num_math(core->num, input + 2));
		} else if (input[1] == 'n') {
			cmd_aea(core, 1 + (1 << 3), core->offset, rz_num_math(core->num, input + 2));
		} else if (input[1] == 'j') {
			cmd_aea(core, 1 + (1 << 4), core->offset, rz_num_math(core->num, input + 2));
		} else if (input[1] == '*') {
			cmd_aea(core, 1 + (1 << 5), core->offset, rz_num_math(core->num, input + 2));
		} else if (input[1] == 'f') {
			RzAnalysisFunction *fcn = rz_analysis_get_fcn_in(core->analysis, core->offset, -1);
			if (fcn) {
				cmd_aea(core, 1, rz_analysis_function_min_addr(fcn), rz_analysis_function_linear_size(fcn));
			}
		} else {
			cmd_aea(core, 1, core->offset, (int)rz_num_math(core->num, input + 2));
		}
		break;
	case 'a': // "aea"
	{
		RzReg *reg = core->analysis->reg;
		ut64 pc = rz_reg_getv(reg, "PC");
		RzAnalysisOp *op = rz_core_analysis_op(core, pc, 0);
		if (!op) {
			break;
		}
		ut64 newPC = core->offset + op->size;
		rz_reg_setv(reg, "PC", newPC);
		if (input[1] == '?') {
			rz_core_cmd_help(core, help_msg_aea);
		} else if (input[1] == 'r') {
			cmd_aea(core, 1 << 1, core->offset, rz_num_math(core->num, input + 2));
		} else if (input[1] == 'w') {
			cmd_aea(core, 1 << 2, core->offset, rz_num_math(core->num, input + 2));
		} else if (input[1] == 'n') {
			cmd_aea(core, 1 << 3, core->offset, rz_num_math(core->num, input + 2));
		} else if (input[1] == 'j') {
			cmd_aea(core, 1 << 4, core->offset, rz_num_math(core->num, input + 2));
		} else if (input[1] == '*') {
			cmd_aea(core, 1 << 5, core->offset, rz_num_math(core->num, input + 2));
		} else if (input[1] == 'b') { // "aeab"
			bool json = input[2] == 'j';
			int a = json ? 3 : 2;
			ut64 addr = (input[a] == ' ') ? rz_num_math(core->num, input + a) : core->offset;
			RzList *l = rz_analysis_get_blocks_in(core->analysis, addr);
			RzAnalysisBlock *b;
			RzListIter *iter;
			rz_list_foreach (l, iter, b) {
				int mode = json ? (1 << 4) : 1;
				cmd_aea(core, mode, b->addr, b->size);
				break;
			}
		} else if (input[1] == 'f') {
			RzAnalysisFunction *fcn = rz_analysis_get_fcn_in(core->analysis, core->offset, -1);
			// "aeafj"
			if (fcn) {
				switch (input[2]) {
				case 'j': // "aeafj"
					cmd_aea(core, 1 << 4, rz_analysis_function_min_addr(fcn), rz_analysis_function_linear_size(fcn));
					break;
				default:
					cmd_aea(core, 1, rz_analysis_function_min_addr(fcn), rz_analysis_function_linear_size(fcn));
					break;
				}
				break;
			}
		} else if (input[1] == 'b') { // "aeab"
			RzAnalysisBlock *bb = rz_analysis_find_most_relevant_block_in(core->analysis, core->offset);
			if (bb) {
				switch (input[2]) {
				case 'j': // "aeabj"
					cmd_aea(core, 1 << 4, bb->addr, bb->size);
					break;
				default:
					cmd_aea(core, 1, bb->addr, bb->size);
					break;
				}
			}
		} else {
			const char *arg = input[1] ? input + 2 : "";
			ut64 len = rz_num_math(core->num, arg);
			cmd_aea(core, 0, core->offset, len);
		}
		rz_reg_setv(reg, "PC", pc);
	} break;
	case 'x': { // "aex"
		char *hex;
		int ret, bufsz;

		input = rz_str_trim_head_ro(input + 1);
		hex = strdup(input);
		if (!hex) {
			break;
		}

		RzAnalysisOp aop = RZ_EMPTY;
		bufsz = rz_hex_str2bin(hex, (ut8 *)hex);
		ret = rz_analysis_op(core->analysis, &aop, core->offset,
			(const ut8 *)hex, bufsz, RZ_ANALYSIS_OP_MASK_ESIL);
		if (ret > 0) {
			const char *str = RZ_STRBUF_SAFEGET(&aop.esil);
			char *str2 = rz_str_newf(" %s", str);
			cmd_analysis_esil(core, str2);
			free(str2);
		}
		rz_analysis_op_fini(&aop);
		break;
	}
	case '?': // "ae?"
		if (input[1] == '?') {
			rz_core_cmd_help(core, help_detail_ae);
			break;
		}
		/* fallthrough */
	default:
		rz_core_cmd_help(core, help_msg_ae);
		break;
	}
}

static void cmd_analysis_bytes(RzCore *core, const char *input) {
	int len = core->blocksize;
	int tbs = len;
	if (input[0]) {
		len = (int)rz_num_get(core->num, input + 1);
		if (len > tbs) {
			rz_core_block_size(core, len);
		}
	}
	core_analysis_bytes(core, core->block, len, 0, input[0]);
	if (tbs != core->blocksize) {
		rz_core_block_size(core, tbs);
	}
}

static void cmd_analysis_opcode(RzCore *core, const char *input) {
	int l, len = core->blocksize;
	ut32 tbs = core->blocksize;
	rz_core_block_read(core);
	switch (input[0]) {
	case 's': // "aos"
	case 'j': // "aoj"
	case 'e': // "aoe"
	case 'r': {
		int count = 1;
		int obs = core->blocksize;
		if (input[1] && input[2]) {
			l = (int)rz_num_get(core->num, input + 1);
			if (l > 0) {
				count = l;
			}
			l *= 8;
			if (l > obs) {
				rz_core_block_size(core, l);
			}
		} else {
			count = 1;
		}
		core_analysis_bytes(core, core->block, core->blocksize, count, input[0]);
		if (obs != core->blocksize) {
			rz_core_block_size(core, obs);
		}
	} break;
	case 'm': // "aom"
		if (input[1] == '?') {
			rz_cons_printf("Usage: aom[ljd] [arg] .. list mnemonics for asm.arch\n");
			rz_cons_printf(". = current, l = list, d = describe, j=json)\n");
		} else if (input[1] == 'd') {
			const int id = (input[2] == ' ')
				? (int)rz_num_math(core->num, input + 2)
				: -1;
			char *ops = rz_asm_mnemonics(core->rasm, id, false);
			if (ops) {
				char *ptr = ops;
				char *nl = strchr(ptr, '\n');
				while (nl) {
					*nl = 0;
					char *desc = rz_asm_describe(core->rasm, ptr);
					if (desc) {
						const char *pad = rz_str_pad(' ', 16 - strlen(ptr));
						rz_cons_printf("%s%s%s\n", ptr, pad, desc);
						free(desc);
					} else {
						rz_cons_printf("%s\n", ptr);
					}
					ptr = nl + 1;
					nl = strchr(ptr, '\n');
				}
				free(ops);
			}
		} else if (input[1] == 'l' || input[1] == '=' || input[1] == ' ' || input[1] == 'j') {
			if (input[1] == ' ' && !IS_DIGIT(input[2])) {
				rz_cons_printf("%d\n", rz_asm_mnemonics_byname(core->rasm, input + 2));
			} else {
				const int id = (input[1] == ' ')
					? (int)rz_num_math(core->num, input + 2)
					: -1;
				char *ops = rz_asm_mnemonics(core->rasm, id, input[1] == 'j');
				if (ops) {
					rz_cons_println(ops);
					free(ops);
				}
			}
		} else {
			rz_core_cmd0(core, "ao~mnemonic[1]");
		}
		break;
	case 'c': // "aoc"
	{
		RzList *hooks;
		RzListIter *iter;
		RzAnalysisCycleHook *hook;
		char *instr_tmp = NULL;
		int ccl = input[1] ? rz_num_math(core->num, &input[2]) : 0; //get cycles to look for
		int cr = rz_config_get_i(core->config, "asm.cmt.right");
		int fun = rz_config_get_i(core->config, "asm.functions");
		int li = rz_config_get_i(core->config, "asm.lines");
		int xr = rz_config_get_i(core->config, "asm.xrefs");

		rz_config_set_i(core->config, "asm.cmt.right", true);
		rz_config_set_i(core->config, "asm.functions", false);
		rz_config_set_i(core->config, "asm.lines", false);
		rz_config_set_i(core->config, "asm.xrefs", false);

		hooks = rz_core_analysis_cycles(core, ccl); //analysisyse
		rz_cons_clear_line(1);
		rz_list_foreach (hooks, iter, hook) {
			instr_tmp = rz_core_disassemble_instr(core, hook->addr, 1);
			rz_cons_printf("After %4i cycles:\t%s", (ccl - hook->cycles), instr_tmp);
			rz_cons_flush();
			free(instr_tmp);
		}
		rz_list_free(hooks);

		rz_config_set_i(core->config, "asm.cmt.right", cr); //reset settings
		rz_config_set_i(core->config, "asm.functions", fun);
		rz_config_set_i(core->config, "asm.lines", li);
		rz_config_set_i(core->config, "asm.xrefs", xr);
	} break;
	case 'd': // "aod"
		if (input[1] == 'a') { // "aoda"
			// list sdb database
			sdb_foreach(core->rasm->pair, listOpDescriptions, core);
		} else if (input[1] == 0) {
			int cur = RZ_MAX(core->print->cur, 0);
			// XXX: we need cmd_xxx.h (cmd_analysis.h)
			core_analysis_bytes(core, core->block + cur, core->blocksize, 1, 'd');
		} else if (input[1] == ' ') {
			char *d = rz_asm_describe(core->rasm, input + 2);
			if (d && *d) {
				rz_cons_println(d);
				free(d);
			} else {
				eprintf("Unknown mnemonic\n");
			}
		} else {
			eprintf("Use: aod[?a] ([opcode])    describe current, [given] or all mnemonics\n");
		}
		break;
	case '*': // "ao*"
		rz_core_analysis_hint_list(core->analysis, input[0]);
		break;
	case 0: // "ao"
	case ' ': { // "ao "
		int count = 0;
		if (input[0]) {
			l = (int)rz_num_get(core->num, input + 1);
			if (l > 0) {
				count = l;
			}
			if (l > tbs) {
				rz_core_block_size(core, l * 4);
				//len = l;
			}
		} else {
			len = core->blocksize;
			count = 1;
		}
		core_analysis_bytes(core, core->block, len, count, 0);
	} break;
	case 'f': // "aof"
		if (strlen(input + 1) > 1) {
			RzAnalysisOp aop = RZ_EMPTY;
			ut8 data[32];
			rz_io_read_at(core->io, core->offset, data, sizeof(data));
			int ret = rz_analysis_op(core->analysis, &aop, core->offset, data, sizeof(data), RZ_ANALYSIS_OP_MASK_ESIL);
			if (ret > 0) {
				const char *arg = input + 2;
				const char *expr = RZ_STRBUF_SAFEGET(&aop.esil);
				RzStrBuf *b = rz_analysis_esil_dfg_filter_expr(core->analysis, expr, arg);
				if (b) {
					char *s = rz_strbuf_drain(b);
					rz_cons_printf("%s\n", s);
					free(s);
				}
			} else {
				eprintf("Warning: Unable to analyze instruction\n");
			}
		}
		break;
	default:
	case '?': // "ao?"
		rz_core_cmd_help(core, help_msg_ao);
		break;
	}
}

static void cmd_analysis_jumps(RzCore *core, const char *input) {
	rz_core_cmdf(core, "af @@= `ax~ref.code.jmp[1]`");
}

// TODO: cleanup to reuse code
static void cmd_analysis_aftertraps(RzCore *core, const char *input) {
	int bufi, minop = 1; // 4
	ut8 *buf;
	RzAnalysisOp op = { 0 };
	ut64 addr, addr_end;
	ut64 len = rz_num_math(core->num, input);
	if (len > 0xffffff) {
		eprintf("Too big\n");
		return;
	}
	RzBinFile *bf = rz_bin_cur(core->bin);
	if (!bf) {
		return;
	}
	addr = core->offset;
	if (!len) {
		// ignore search.in to avoid problems. analysis != search
		RzIOMap *map = rz_io_map_get(core->io, addr);
		if (map && (map->perm & RZ_PERM_X)) {
			// search in current section
			if (map->itv.size > bf->size) {
				addr = map->itv.addr;
				if (bf->size > map->delta) {
					len = bf->size - map->delta;
				} else {
					eprintf("Opps something went wrong aac\n");
					return;
				}
			} else {
				addr = map->itv.addr;
				len = map->itv.size;
			}
		} else {
			if (map && map->itv.addr != map->delta && bf->size > (core->offset - map->itv.addr + map->delta)) {
				len = bf->size - (core->offset - map->itv.addr + map->delta);
			} else {
				if (bf->size > core->offset) {
					len = bf->size - core->offset;
				} else {
					eprintf("Oops invalid range\n");
					len = 0;
				}
			}
		}
	}
	addr_end = addr + len;
	if (!(buf = malloc(4096))) {
		return;
	}
	bufi = 0;
	int trapcount = 0;
	int nopcount = 0;
	rz_cons_break_push(NULL, NULL);
	while (addr < addr_end) {
		if (rz_cons_is_breaked()) {
			break;
		}
		// TODO: too many ioreads here
		if (bufi > 4000) {
			bufi = 0;
		}
		if (!bufi) {
			rz_io_read_at(core->io, addr, buf, 4096);
		}
		if (rz_analysis_op(core->analysis, &op, addr, buf + bufi, 4096 - bufi, RZ_ANALYSIS_OP_MASK_BASIC)) {
			if (op.size < 1) {
				// XXX must be +4 on arm/mips/.. like we do in disasm.c
				op.size = minop;
			}
			if (op.type == RZ_ANALYSIS_OP_TYPE_TRAP) {
				trapcount++;
			} else if (op.type == RZ_ANALYSIS_OP_TYPE_NOP) {
				nopcount++;
			} else {
				if (nopcount > 1) {
					rz_cons_printf("af @ 0x%08" PFMT64x "\n", addr);
					nopcount = 0;
				}
				if (trapcount > 0) {
					rz_cons_printf("af @ 0x%08" PFMT64x "\n", addr);
					trapcount = 0;
				}
			}
		} else {
			op.size = minop;
		}
		addr += (op.size > 0) ? op.size : 1;
		bufi += (op.size > 0) ? op.size : 1;
		rz_analysis_op_fini(&op);
	}
	rz_cons_break_pop();
	free(buf);
}

static void _analysis_calls(RzCore *core, ut64 addr, ut64 addr_end, bool printCommands, bool importsOnly) {
	RzAnalysisOp op;
	int depth = rz_config_get_i(core->config, "analysis.depth");
	const int addrbytes = core->io->addrbytes;
	const int bsz = 4096;
	int bufi = 0;
	int bufi_max = bsz - 16;
	if (addr_end - addr > UT32_MAX) {
		return;
	}
	ut8 *buf = malloc(bsz);
	ut8 *block0 = calloc(1, bsz);
	ut8 *block1 = malloc(bsz);
	if (!buf || !block0 || !block1) {
		eprintf("Error: cannot allocate buf or block\n");
		free(buf);
		free(block0);
		free(block1);
		return;
	}
	memset(block1, -1, bsz);
	int minop = rz_analysis_archinfo(core->analysis, RZ_ANALYSIS_ARCHINFO_MIN_OP_SIZE);
	if (minop < 1) {
		minop = 1;
	}
	int setBits = rz_config_get_i(core->config, "asm.bits");
	rz_cons_break_push(NULL, NULL);
	while (addr < addr_end && !rz_cons_is_breaked()) {
		// TODO: too many ioreads here
		if (bufi > bufi_max) {
			bufi = 0;
		}
		if (!bufi) {
			(void)rz_io_read_at(core->io, addr, buf, bsz);
		}
		if (!memcmp(buf, block0, bsz) || !memcmp(buf, block1, bsz)) {
			//eprintf ("Error: skipping uninitialized block \n");
			addr += bsz;
			continue;
		}
		RzAnalysisHint *hint = rz_analysis_hint_get(core->analysis, addr);
		if (hint && hint->bits) {
			setBits = hint->bits;
		}
		rz_analysis_hint_free(hint);
		if (setBits != core->rasm->bits) {
			rz_config_set_i(core->config, "asm.bits", setBits);
		}
		if (rz_analysis_op(core->analysis, &op, addr, buf + bufi, bsz - bufi, 0) > 0) {
			if (op.size < 1) {
				op.size = minop;
			}
			if (op.type == RZ_ANALYSIS_OP_TYPE_CALL) {
				bool isValidCall = true;
				if (importsOnly) {
					RzFlagItem *f = rz_flag_get_i(core->flags, op.jump);
					if (!f || !strstr(f->name, "imp.")) {
						isValidCall = false;
					}
				}
				RzBinReloc *rel = rz_core_getreloc(core, addr, op.size);
				if (rel && (rel->import || rel->symbol)) {
					isValidCall = false;
				}
				if (isValidCall) {
					ut8 buf[4];
					rz_io_read_at(core->io, op.jump, buf, 4);
					isValidCall = memcmp(buf, "\x00\x00\x00\x00", 4);
				}
				if (isValidCall) {
					if (printCommands) {
						rz_cons_printf("ax 0x%08" PFMT64x " 0x%08" PFMT64x "\n", op.jump, addr);
						rz_cons_printf("af @ 0x%08" PFMT64x "\n", op.jump);
					} else {
						// add xref here
						rz_analysis_xrefs_set(core->analysis, addr, op.jump, RZ_ANALYSIS_REF_TYPE_CALL);
						if (rz_io_is_valid_offset(core->io, op.jump, 1)) {
							rz_core_analysis_fcn(core, op.jump, addr, RZ_ANALYSIS_REF_TYPE_CALL, depth);
						}
					}
				}
			}
		} else {
			op.size = minop;
		}
		if ((int)op.size < 1) {
			op.size = minop;
		}
		addr += op.size;
		bufi += addrbytes * op.size;
		rz_analysis_op_fini(&op);
	}
	rz_cons_break_pop();
	free(buf);
	free(block0);
	free(block1);
}

RZ_API void rz_cmd_analysis_calls(RzCore *core, const char *input, bool printCommands, bool importsOnly) {
	RzList *ranges = NULL;
	RzIOMap *r;
	ut64 addr;
	ut64 len = rz_num_math(core->num, input);
	if (len > 0xffffff) {
		eprintf("Too big\n");
		return;
	}
	RzBinFile *binfile = rz_bin_cur(core->bin);
	addr = core->offset;
	if (binfile) {
		if (len) {
			RzIOMap *m = RZ_NEW0(RzIOMap);
			m->itv.addr = addr;
			m->itv.size = len;
			ranges = rz_list_newf((RzListFree)free);
			rz_list_append(ranges, m);
		} else {
			ranges = rz_core_get_boundaries_prot(core, RZ_PERM_X, NULL, "analysis");
		}
	}
	rz_cons_break_push(NULL, NULL);
	if (!binfile || (ranges && !rz_list_length(ranges))) {
		RzListIter *iter;
		RzIOMap *map;
		rz_list_free(ranges);
		ranges = rz_core_get_boundaries_prot(core, 0, NULL, "analysis");
		if (ranges) {
			rz_list_foreach (ranges, iter, map) {
				ut64 addr = map->itv.addr;
				_analysis_calls(core, addr, rz_itv_end(map->itv), printCommands, importsOnly);
			}
		}
	} else {
		RzListIter *iter;
		if (binfile) {
			rz_list_foreach (ranges, iter, r) {
				addr = r->itv.addr;
				//this normally will happen on fuzzed binaries, dunno if with huge
				//binaries as well
				if (rz_cons_is_breaked()) {
					break;
				}
				_analysis_calls(core, addr, rz_itv_end(r->itv), printCommands, importsOnly);
			}
		}
	}
	rz_cons_break_pop();
	rz_list_free(ranges);
}

static void cmd_sdbk(Sdb *db, const char *input) {
	char *out = (input[0] == ' ')
		? sdb_querys(db, NULL, 0, input + 1)
		: sdb_querys(db, NULL, 0, "*");
	if (out) {
		rz_cons_println(out);
		free(out);
	} else {
		eprintf("|ERROR| Usage: ask [query]\n");
	}
}

static void cmd_analysis_syscall(RzCore *core, const char *input) {
	PJ *pj = NULL;
	RzSyscallItem *si;
	RzListIter *iter;
	RzList *list;
	RNum *num = NULL;
	int n;

	switch (input[0]) {
	case 'c': // "asc"
		if (input[1] == 'a') {
			if (input[2] == ' ') {
				if (!isalpha((ut8)input[3]) && (n = rz_num_math(num, input + 3)) >= 0) {
					si = rz_syscall_get(core->analysis->syscall, n, -1);
					if (si) {
						rz_cons_printf(".equ SYS_%s %s\n", si->name, syscallNumber(n));
						rz_syscall_item_free(si);
					} else
						eprintf("Unknown syscall number\n");
				} else {
					n = rz_syscall_get_num(core->analysis->syscall, input + 3);
					if (n != -1) {
						rz_cons_printf(".equ SYS_%s %s\n", input + 3, syscallNumber(n));
					} else {
						eprintf("Unknown syscall name\n");
					}
				}
			} else {
				list = rz_syscall_list(core->analysis->syscall);
				rz_list_foreach (list, iter, si) {
					rz_cons_printf(".equ SYS_%s %s\n",
						si->name, syscallNumber(si->num));
				}
				rz_list_free(list);
			}
		} else {
			if (input[1] == ' ') {
				if (!isalpha((ut8)input[2]) && (n = rz_num_math(num, input + 2)) >= 0) {
					si = rz_syscall_get(core->analysis->syscall, n, -1);
					if (si) {
						rz_cons_printf("#define SYS_%s %s\n", si->name, syscallNumber(n));
						rz_syscall_item_free(si);
					} else
						eprintf("Unknown syscall number\n");
				} else {
					n = rz_syscall_get_num(core->analysis->syscall, input + 2);
					if (n != -1) {
						rz_cons_printf("#define SYS_%s %s\n", input + 2, syscallNumber(n));
					} else {
						eprintf("Unknown syscall name\n");
					}
				}
			} else {
				list = rz_syscall_list(core->analysis->syscall);
				rz_list_foreach (list, iter, si) {
					rz_cons_printf("#define SYS_%s %s\n",
						si->name, syscallNumber(si->num));
				}
				rz_list_free(list);
			}
		}
		break;
	case 'k': // "ask"
		cmd_sdbk(core->analysis->syscall->db, input + 1);
		break;
	case 'l': // "asl"
		if (input[1] == ' ') {
			if (!isalpha((ut8)input[2]) && (n = rz_num_math(num, input + 2)) >= 0) {
				si = rz_syscall_get(core->analysis->syscall, n, -1);
				if (si) {
					rz_cons_println(si->name);
					rz_syscall_item_free(si);
				} else
					eprintf("Unknown syscall number\n");
			} else {
				n = rz_syscall_get_num(core->analysis->syscall, input + 2);
				if (n != -1) {
					rz_cons_printf("%s\n", syscallNumber(n));
				} else {
					eprintf("Unknown syscall name\n");
				}
			}
		} else {
			list = rz_syscall_list(core->analysis->syscall);
			rz_list_foreach (list, iter, si) {
				rz_cons_printf("%s = 0x%02x.%s\n",
					si->name, si->swi, syscallNumber(si->num));
			}
			rz_list_free(list);
		}
		break;
	case 'j': // "asj"
		pj = pj_new();
		pj_a(pj);
		list = rz_syscall_list(core->analysis->syscall);
		rz_list_foreach (list, iter, si) {
			pj_o(pj);
			pj_ks(pj, "name", si->name);
			pj_ki(pj, "swi", si->swi);
			pj_ki(pj, "num", si->num);
			pj_end(pj);
		}
		pj_end(pj);
		if (pj) {
			rz_cons_println(pj_string(pj));
			pj_free(pj);
		}
		break;
	case '\0': // "as"
		cmd_syscall_do(core, -1, core->offset);
		break;
	case ' ': // "as "
	{
		const char *sn = rz_str_trim_head_ro(input + 1);
		st64 num = rz_syscall_get_num(core->analysis->syscall, sn);
		if (num < 1) {
			num = (int)rz_num_get(core->num, sn);
		}
		cmd_syscall_do(core, num, -1);
	} break;
	default:
	case '?': // "as?"
		rz_core_cmd_help(core, help_msg_as);
		break;
	}
}

static void analysis_axg(RzCore *core, const char *input, int level, Sdb *db, int opts, PJ *pj) {
	char arg[32], pre[128];
	RzListIter *iter;
	RzAnalysisXRef *xref;
	ut64 addr = core->offset;
	bool is_json = opts & RZ_CORE_ANALYSIS_JSON;
	bool is_rz = opts & RZ_CORE_ANALYSIS_GRAPHBODY;
	if (is_json && !pj) {
		return;
	}
	if (input && *input) {
		addr = rz_num_math(core->num, input);
	}
	// eprintf ("Path between 0x%08"PFMT64x" .. 0x%08"PFMT64x"\n", core->offset, addr);
	int spaces = (level + 1) * 2;
	if (spaces > sizeof(pre) - 4) {
		spaces = sizeof(pre) - 4;
	}
	memset(pre, ' ', sizeof(pre));
	strcpy(pre + spaces, "- ");

	RzList *xrefs = rz_analysis_xrefs_get_to(core->analysis, addr);
	bool open_object = false;
	if (!rz_list_empty(xrefs)) {
		RzAnalysisFunction *fcn = rz_analysis_get_fcn_in(core->analysis, addr, -1);
		if (fcn) {
			if (is_rz) {
				rz_cons_printf("agn 0x%08" PFMT64x " %s\n", fcn->addr, fcn->name);
			} else if (is_json) {
				char taddr[64];
				pj_o(pj);
				pj_k(pj, sdb_itoa(addr, taddr, 10));
				pj_o(pj);
				pj_ks(pj, "type", "fcn");
				pj_kn(pj, "fcn_addr", fcn->addr);
				pj_ks(pj, "name", fcn->name);
				pj_k(pj, "refs");
				pj_a(pj);
				open_object = true;
			} else {
				//if (sdb_add (db, fcn->name, "1", 0)) {
				rz_cons_printf("%s0x%08" PFMT64x " fcn 0x%08" PFMT64x " %s\n",
					pre + 2, addr, fcn->addr, fcn->name);
				//}
			}
		} else {
			if (is_rz) {
				rz_cons_printf("age 0x%08" PFMT64x "\n", addr);
			} else if (is_json) {
				char taddr[64];
				pj_o(pj);
				pj_k(pj, sdb_itoa(addr, taddr, 10));
				pj_o(pj);
				pj_k(pj, "refs");
				pj_a(pj);
				open_object = true;
			} else {
				//snprintf (arg, sizeof (arg), "0x%08"PFMT64x, addr);
				//if (sdb_add (db, arg, "1", 0)) {
				rz_cons_printf("%s0x%08" PFMT64x "\n", pre + 2, addr);
				//}
			}
		}
	}
	rz_list_foreach (xrefs, iter, xref) {
		RzAnalysisFunction *fcn = rz_analysis_get_fcn_in(core->analysis, xref->from, -1);
		if (fcn) {
			if (is_rz) {
				rz_cons_printf("agn 0x%08" PFMT64x " %s\n", fcn->addr, fcn->name);
				rz_cons_printf("age 0x%08" PFMT64x " 0x%08" PFMT64x "\n", fcn->addr, addr);
			} else if (is_json) {
				if (level == 0) {
					char taddr[64];
					pj_o(pj);
					pj_k(pj, sdb_itoa(xref->from, taddr, 10));
					pj_o(pj);
					pj_ks(pj, "type", "fcn");
					pj_kn(pj, "fcn_addr", fcn->addr);
					pj_ks(pj, "name", fcn->name);
					pj_k(pj, "refs");
					pj_a(pj);
					open_object = true;
				} else {
					char taddr[64];
					pj_end(pj);
					pj_end(pj);
					pj_end(pj);
					pj_o(pj);
					pj_k(pj, sdb_itoa(xref->from, taddr, 10));
					pj_o(pj);
					pj_ks(pj, "type", "fcn");
					pj_kn(pj, "fcn_addr", fcn->addr);
					pj_ks(pj, "refs", fcn->name);
					pj_k(pj, "refs");
					pj_a(pj);
				}
			} else {
				rz_cons_printf("%s0x%08" PFMT64x " fcn 0x%08" PFMT64x " %s\n", pre, xref->from, fcn->addr, fcn->name);
			}
			if (sdb_add(db, fcn->name, "1", 0)) {
				snprintf(arg, sizeof(arg), "0x%08" PFMT64x, fcn->addr);
				analysis_axg(core, arg, level + 1, db, opts, pj);
			} else {
				if (is_json) {
					pj_end(pj);
					pj_end(pj);
					pj_end(pj);
					open_object = false;
				}
			}
		} else {
			if (is_rz) {
				rz_cons_printf("agn 0x%08" PFMT64x " ???\n", xref->from);
				rz_cons_printf("age 0x%08" PFMT64x " 0x%08" PFMT64x "\n", xref->from, addr);
			} else if (is_json) {
				char taddr[64];
				pj_o(pj);
				pj_k(pj, sdb_itoa(xref->from, taddr, 10));
				pj_o(pj);
				pj_ks(pj, "type", "???");
				pj_k(pj, "refs");
				pj_a(pj);
				open_object = true;
			} else {
				rz_cons_printf("%s0x%08" PFMT64x " ???\n", pre, xref->from);
			}
			snprintf(arg, sizeof(arg), "0x%08" PFMT64x, xref->from);
			if (sdb_add(db, arg, "1", 0)) {
				analysis_axg(core, arg, level + 1, db, opts, pj);
			} else {
				if (is_json) {
					pj_end(pj);
					pj_end(pj);
					pj_end(pj);
					open_object = false;
				}
			}
		}
	}
	if (is_json) {
		if (open_object) {
			pj_end(pj);
			pj_end(pj);
			pj_end(pj);
		}
		if (level == 0) {
			if (open_object) {
				pj_end(pj);
				pj_end(pj);
				pj_end(pj);
			}
		}
	}
	rz_list_free(xrefs);
}

static void cmd_analysis_ucall_ref(RzCore *core, ut64 addr) {
	RzAnalysisFunction *fcn = rz_analysis_get_function_at(core->analysis, addr);
	if (fcn) {
		rz_cons_printf(" ; %s", fcn->name);
	} else {
		rz_cons_printf(" ; 0x%" PFMT64x, addr);
	}
}

static char *get_op_ireg(void *user, ut64 addr) {
	RzCore *core = (RzCore *)user;
	char *res = NULL;
	RzAnalysisOp *op = rz_core_analysis_op(core, addr, 0);
	if (op && op->ireg) {
		res = strdup(op->ireg);
	}
	rz_analysis_op_free(op);
	return res;
}

static char *get_buf_asm(RzCore *core, ut64 from, ut64 addr, RzAnalysisFunction *fcn, bool color) {
	int has_color = core->print->flags & RZ_PRINT_FLAGS_COLOR;
	char str[512];
	const int size = 12;
	ut8 buf[12];
	RzAsmOp asmop = { 0 };
	char *buf_asm = NULL;
	bool asm_subvar = rz_config_get_i(core->config, "asm.sub.var");
	core->parser->pseudo = rz_config_get_i(core->config, "asm.pseudo");
	core->parser->subrel = rz_config_get_i(core->config, "asm.sub.rel");
	core->parser->localvar_only = rz_config_get_i(core->config, "asm.sub.varonly");

	if (core->parser->subrel) {
		core->parser->subrel_addr = from;
	}
	rz_io_read_at(core->io, addr, buf, size);
	rz_asm_set_pc(core->rasm, addr);
	rz_asm_disassemble(core->rasm, &asmop, buf, size);
	int ba_len = rz_strbuf_length(&asmop.buf_asm) + 128;
	char *ba = malloc(ba_len);
	strcpy(ba, rz_strbuf_get(&asmop.buf_asm));
	if (asm_subvar) {
		core->parser->get_ptr_at = rz_analysis_function_get_var_stackptr_at;
		core->parser->get_reg_at = rz_analysis_function_get_var_reg_at;
		core->parser->get_op_ireg = get_op_ireg;
		rz_parse_subvar(core->parser, fcn, addr, asmop.size,
			ba, ba, sizeof(asmop.buf_asm));
	}
	RzAnalysisHint *hint = rz_analysis_hint_get(core->analysis, addr);
	rz_parse_filter(core->parser, addr, core->flags, hint,
		ba, str, sizeof(str), core->print->big_endian);
	rz_analysis_hint_free(hint);
	rz_asm_op_set_asm(&asmop, ba);
	free(ba);
	if (color && has_color) {
		buf_asm = rz_print_colorize_opcode(core->print, str,
			core->cons->context->pal.reg, core->cons->context->pal.num, false, fcn ? fcn->addr : 0);
	} else {
		buf_asm = rz_str_new(str);
	}
	return buf_asm;
}

#define var_ref_list(a, d, t) sdb_fmt("var.0x%" PFMT64x ".%d.%d.%s", \
	a, 1, d, (t == 'R') ? "reads" : "writes");

static bool cmd_analysis_refs(RzCore *core, const char *input) {
	ut64 addr = core->offset;
	switch (input[0]) {
	case '-': { // "ax-"
		RzList *list;
		RzListIter *iter;
		RzAnalysisXRef *xref;
		char *cp_inp = strdup(input + 1);
		char *ptr = cp_inp;
		rz_str_trim_head(ptr);
		if (!strcmp(ptr, "*")) { // "ax-*"
			rz_analysis_xrefs_init(core->analysis);
		} else {
			int n = rz_str_word_set0(ptr);
			ut64 from = UT64_MAX, to = UT64_MAX;
			switch (n) {
			case 2:
				from = rz_num_math(core->num, rz_str_word_get0(ptr, 1));
				//fall through
			case 1: // get addr
				to = rz_num_math(core->num, rz_str_word_get0(ptr, 0));
				break;
			default:
				to = core->offset;
				break;
			}
			list = rz_analysis_xrefs_get_to(core->analysis, to);
			if (list) {
				rz_list_foreach (list, iter, xref) {
					if (from != UT64_MAX && from == xref->from) {
						rz_analysis_xref_del(core->analysis, xref->from, xref->to);
					}
					if (from == UT64_MAX) {
						rz_analysis_xref_del(core->analysis, xref->from, xref->to);
					}
				}
			}
			rz_list_free(list);
		}
		free(cp_inp);
	} break;
	case 'g': // "axg"
	{
		Sdb *db = sdb_new0();
		if (input[1] == '*') {
			analysis_axg(core, input + 2, 0, db, RZ_CORE_ANALYSIS_GRAPHBODY, NULL); // rizin commands
		} else if (input[1] == 'j') {
			PJ *pj = pj_new();
			analysis_axg(core, input + 2, 0, db, RZ_CORE_ANALYSIS_JSON, pj);
			rz_cons_printf("%s\n", pj_string(pj));
			pj_free(pj);
		} else {
			analysis_axg(core, input[1] ? input + 2 : NULL, 0, db, 0, NULL);
		}
		sdb_free(db);
	} break;
	case '\0': // "ax"
	case 'j': // "axj"
	case 'q': // "axq"
	case '*': // "ax*"
		rz_analysis_xrefs_list(core->analysis, input[0]);
		break;
	case '.': { // "ax."
		char *tInput = strdup(input);
		if (rz_str_replace_ch(tInput, '.', 't', false)) {
			cmd_analysis_refs(core, tInput);
		}
		char *fInput = strdup(input);
		if (rz_str_replace_ch(fInput, '.', 'f', false)) {
			cmd_analysis_refs(core, fInput);
		}
		free(tInput);
		free(fInput);
	} break;
	case 'm': { // "axm"
		RzList *list;
		RzAnalysisXRef *xref;
		RzListIter *iter;
		char *ptr = strdup(rz_str_trim_head_ro(input + 1));
		int n = rz_str_word_set0(ptr);
		ut64 at = core->offset;
		ut64 addr = UT64_MAX;
		switch (n) {
		case 2: // get at
			at = rz_num_math(core->num, rz_str_word_get0(ptr, 1));
		/* fall through */
		case 1: // get addr
			addr = rz_num_math(core->num, rz_str_word_get0(ptr, 0));
			break;
		default:
			free(ptr);
			return false;
		}
		//get all xrefs pointing to addr
		list = rz_analysis_xrefs_get_to(core->analysis, addr);
		rz_list_foreach (list, iter, xref) {
			rz_cons_printf("0x%" PFMT64x " %s\n", xref->from, rz_analysis_xrefs_type_tostring(xref->type));
			rz_analysis_xrefs_set(core->analysis, xref->from, at, xref->type);
		}
		rz_list_free(list);
		free(ptr);
	} break;
	case 'v': // "axv"
		cmd_afvx(core, NULL, input[1] == 'j');
		break;
	case 't': { // "axt"
		if (input[1] == '?') { // axt?
			rz_core_cmd_help(core, help_msg_axt);
			break;
		}
		RzAnalysisFunction *fcn;
		RzAnalysisXRef *xref;
		RzListIter *iter;
		char *space = strchr(input, ' ');
		if (space) {
			addr = rz_num_math(core->num, space + 1);
		} else {
			addr = core->offset;
		}
		RzList *list = rz_analysis_xrefs_get_to(core->analysis, addr);
		if (list) {
			if (input[1] == 'q') { // "axtq"
				rz_list_foreach (list, iter, xref) {
					rz_cons_printf("0x%" PFMT64x "\n", xref->from);
				}
			} else if (input[1] == 'j') { // "axtj"
				PJ *pj = pj_new();
				if (!pj) {
					return false;
				}
				pj_a(pj);
				rz_list_foreach (list, iter, xref) {
					fcn = rz_analysis_get_fcn_in(core->analysis, xref->from, 0);
					char *str = get_buf_asm(core, addr, xref->from, fcn, false);
					pj_o(pj);
					pj_kn(pj, "from", xref->from);
					pj_ks(pj, "type", rz_analysis_xrefs_type_tostring(xref->type));
					pj_ks(pj, "opcode", str);
					if (fcn) {
						pj_kn(pj, "fcn_addr", fcn->addr);
						pj_ks(pj, "fcn_name", fcn->name);
					}
					RzFlagItem *fi = rz_flag_get_at(core->flags, fcn ? fcn->addr : xref->from, true);
					if (fi) {
						if (fcn) {
							if (strcmp(fcn->name, fi->name)) {
								pj_ks(pj, "flag", fi->name);
							}
						} else {
							pj_k(pj, "name");
							if (fi->offset != xref->from) {
								int delta = (int)(xref->from - fi->offset);
								char *name_ref = rz_str_newf("%s+%d", fi->name, delta);
								pj_s(pj, name_ref);
								free(name_ref);
							} else {
								pj_s(pj, fi->name);
							}
						}
						if (fi->realname && strcmp(fi->name, fi->realname)) {
							char *escaped = rz_str_escape(fi->realname);
							if (escaped) {
								pj_ks(pj, "realname", escaped);
								free(escaped);
							}
						}
					}
					char *refname = core->analysis->coreb.getNameDelta(core, xref->to);
					if (refname) {
						rz_str_replace_ch(refname, ' ', 0, true);
						pj_ks(pj, "refname", refname);
						free(refname);
					}
					pj_end(pj);
					free(str);
				}
				pj_end(pj);
				rz_cons_printf("%s", pj_string(pj));
				pj_free(pj);
				rz_cons_newline();
			} else if (input[1] == 'g') { // axtg
				rz_list_foreach (list, iter, xref) {
					char *str = rz_core_cmd_strf(core, "fd 0x%" PFMT64x, xref->from);
					if (!str) {
						str = strdup("?\n");
					}
					rz_str_trim_tail(str);
					rz_cons_printf("agn 0x%" PFMT64x " \"%s\"\n", xref->from, str);
					free(str);
				}
				if (input[2] != '*') {
					RzAnalysisFunction *fcn = rz_analysis_get_fcn_in(core->analysis, addr, 0);
					rz_cons_printf("agn 0x%" PFMT64x " \"%s\"\n", addr, fcn ? fcn->name : "$$");
				}
				rz_list_foreach (list, iter, xref) {
					rz_cons_printf("age 0x%" PFMT64x " 0x%" PFMT64x "\n", xref->from, addr);
				}
			} else if (input[1] == '*') { // axt*
				// TODO: implement multi-line comments
				rz_list_foreach (list, iter, xref)
					rz_cons_printf("CCa 0x%" PFMT64x " \"XREF type %d at 0x%" PFMT64x "%s\n",
						xref->from, xref->type, addr, iter->n ? "," : "");
			} else { // axt
				RzAnalysisFunction *fcn;
				rz_list_foreach (list, iter, xref) {
					fcn = rz_analysis_get_fcn_in(core->analysis, xref->from, 0);
					char *buf_asm = get_buf_asm(core, addr, xref->from, fcn, true);
					const char *comment = rz_meta_get_string(core->analysis, RZ_META_TYPE_COMMENT, xref->from);
					char *print_comment = NULL;
					const char *nl = comment ? strchr(comment, '\n') : NULL;
					if (nl) { // display only until the first newline
						comment = print_comment = rz_str_ndup(comment, nl - comment);
					}
					char *buf_fcn = comment
						? rz_str_newf("%s; %s", fcn ? fcn->name : "(nofunc)", comment)
						: rz_str_newf("%s", fcn ? fcn->name : "(nofunc)");
					free(print_comment);
					rz_cons_printf("%s 0x%" PFMT64x " [%s] %s\n",
						buf_fcn, xref->from, rz_analysis_xrefs_type_tostring(xref->type), buf_asm);
					free(buf_asm);
					free(buf_fcn);
				}
			}
		} else {
			if (input[1] == 'j') { // "axtj"
				PJ *pj = pj_new();
				if (!pj) {
					return false;
				}
				pj_a(pj);
				pj_end(pj);
				rz_cons_println(pj_string(pj));
				pj_free(pj);
			}
		}
		rz_list_free(list);
	} break;
	case 'f': // "axff"
		if (input[1] == 'f') {
			RzAnalysisFunction *fcn = rz_analysis_get_fcn_in(core->analysis, addr, 0);
			RzListIter *iter;
			PJ *pj = NULL;
			RzAnalysisXRef *xrefi;
			if (input[2] == 'j') { // "axffj"
				// start a new JSON object
				pj = pj_new();
				pj_a(pj);
			}
			if (fcn) {
				RzList *xrefs = rz_analysis_function_get_xrefs_from(fcn);
				rz_list_foreach (xrefs, iter, xrefi) {
					RzFlagItem *f = rz_flag_get_at(core->flags, xrefi->to, true);
					const char *name = f ? f->name : "";
					if (pj) {
						pj_o(pj);
						pj_ks(pj, "type", rz_analysis_xrefs_type_tostring(xrefi->type));
						pj_kn(pj, "from", xrefi->from);
						pj_kn(pj, "to", xrefi->to);
						pj_ks(pj, "name", name);
						pj_end(pj);
					} else {
						rz_cons_printf("%s 0x%08" PFMT64x " 0x%08" PFMT64x " %s\n",
							rz_analysis_xrefs_type_tostring(xrefi->type), xrefi->from, xrefi->to, name);
					}
				}
				if (pj) {
					pj_end(pj);
					rz_cons_println(pj_string(pj));
				}
			} else {
				eprintf("Cannot find any function\n");
			}
			pj_free(pj);
		} else { // "axf"
			RzAsmOp asmop;
			RzList *list = NULL;
			RzAnalysisXRef *xref;
			RzListIter *iter;
			char *space = strchr(input, ' ');
			if (space) {
				addr = rz_num_math(core->num, space + 1);
			} else {
				addr = core->offset;
			}
			RzAnalysisFunction *fcn = rz_analysis_get_fcn_in(core->analysis, addr, 0);
			if (input[1] == '.') { // "axf."
				list = rz_analysis_xrefs_get_from(core->analysis, addr);
				if (!list) {
					list = rz_analysis_function_get_xrefs_from(fcn);
				}
			} else {
				list = rz_analysis_xrefs_get_from(core->analysis, addr);
			}

			if (list) {
				if (input[1] == 'q') { // "axfq"
					rz_list_foreach (list, iter, xref) {
						rz_cons_printf("0x%" PFMT64x "\n", xref->from);
					}
				} else if (input[1] == 'j') { // "axfj"
					PJ *pj = pj_new();
					if (!pj) {
						return false;
					}
					pj_a(pj);
					rz_list_foreach (list, iter, xref) {
						// TODO: Use rz_core_analysis_op(DISASM) instead of all those 4 lines
						ut8 buf[16];
						rz_io_read_at(core->io, xref->to, buf, sizeof(buf));
						rz_asm_set_pc(core->rasm, xref->to);
						rz_asm_disassemble(core->rasm, &asmop, buf, sizeof(buf));
						pj_o(pj);
						pj_kn(pj, "from", xref->from);
						pj_kn(pj, "to", xref->to);
						pj_ks(pj, "type", rz_analysis_xrefs_type_tostring(xref->type));
						pj_ks(pj, "opcode", rz_asm_op_get_asm(&asmop));
						pj_end(pj);
					}
					pj_end(pj);
					rz_cons_println(pj_string(pj));
					pj_free(pj);
				} else if (input[1] == '*') { // "axf*"
					// TODO: implement multi-line comments
					rz_list_foreach (list, iter, xref) {
						rz_cons_printf("CCa 0x%" PFMT64x " \"XREF from 0x%u \n",
							xref->from, xref->type);
					}
				} else { // "axf"
					char str[512];
					int has_color = core->print->flags & RZ_PRINT_FLAGS_COLOR;
					rz_list_foreach (list, iter, xref) {
						ut8 buf[16];
						char *desc;
						char *desc_to_free = NULL;
						RzFlagItem *flag = rz_flag_get_at(core->flags, xref->to, false);
						if (flag) {
							desc = flag->name;
						} else {
							rz_io_read_at(core->io, xref->to, buf, sizeof(buf));
							rz_asm_set_pc(core->rasm, xref->to);
							rz_asm_disassemble(core->rasm, &asmop, buf, sizeof(buf));
							RzAnalysisHint *hint = rz_analysis_hint_get(core->analysis, xref->to);
							rz_parse_filter(core->parser, xref->from, core->flags, hint, rz_asm_op_get_asm(&asmop),
								str, sizeof(str), core->print->big_endian);
							rz_analysis_hint_free(hint);
							if (has_color) {
								desc = desc_to_free = rz_print_colorize_opcode(core->print, str,
									core->cons->context->pal.reg, core->cons->context->pal.num, false, fcn ? fcn->addr : 0);
							} else {
								desc = str;
							}
						}
						rz_cons_printf("%c 0x%" PFMT64x " %s",
							xref->type ? xref->type : ' ', xref->to, desc);

						if (xref->type == RZ_ANALYSIS_REF_TYPE_CALL) {
							RzAnalysisOp aop;
							rz_analysis_op(core->analysis, &aop, xref->to, buf, sizeof(buf), RZ_ANALYSIS_OP_MASK_BASIC);
							if (aop.type == RZ_ANALYSIS_OP_TYPE_UCALL) {
								cmd_analysis_ucall_ref(core, xref->to);
							}
						}
						rz_cons_newline();
						free(desc_to_free);
					}
				}
			} else {
				if (input[1] == 'j') { // "axfj"
					rz_cons_print("[]\n");
				}
			}
			rz_list_free(list);
		}
		break;
	case 'C': // "axC"
	case 'c': // "axc"
	case 'd': // "axd"
	case 's': // "axs"
	case ' ': // "ax "
	{
		char *ptr = strdup(rz_str_trim_head_ro((char *)input + 1));
		int n = rz_str_word_set0(ptr);
		ut64 at = core->offset;
		ut64 addr = UT64_MAX;
		RzAnalysisXRefType reftype = rz_analysis_xrefs_type(input[0]);
		switch (n) {
		case 2: // get at
			at = rz_num_math(core->num, rz_str_word_get0(ptr, 1));
		/* fall through */
		case 1: // get addr
			addr = rz_num_math(core->num, rz_str_word_get0(ptr, 0));
			break;
		default:
			free(ptr);
			return false;
		}
		rz_analysis_xrefs_set(core->analysis, at, addr, reftype);
		free(ptr);
	} break;
	default:
	case '?': // "ax?"
		rz_core_cmd_help(core, help_msg_ax);
		break;
	}

	return true;
}
static void cmd_analysis_hint(RzCore *core, const char *input) {
	switch (input[0]) {
	case '?': // "ah?"
		if (input[1]) {
			ut64 addr = rz_num_math(core->num, input + 1);
			rz_core_analysis_hint_print(core->analysis, addr, 0);
		} else {
			rz_core_cmd_help(core, help_msg_ah);
		}
		break;
	case '.': // "ah."
		rz_core_analysis_hint_print(core->analysis, core->offset, 0);
		break;
	case 'a': // "aha" set arch
		if (input[1] == ' ') {
			char *ptr = strdup(input + 2);
			rz_str_word_set0(ptr);
			const char *arch = rz_str_word_get0(ptr, 0);
			rz_analysis_hint_set_arch(core->analysis, core->offset, !arch || strcmp(arch, "0") == 0 ? NULL : arch);
			free(ptr);
		} else if (input[1] == '-') {
			rz_analysis_hint_unset_arch(core->analysis, core->offset);
		} else {
			eprintf("Missing argument\n");
		}
		break;
	case 'o': // "aho"
		if (input[1] == ' ') {
			const char *arg = rz_str_trim_head_ro(input + 1);
			int type = rz_analysis_optype_from_string(arg);
			rz_analysis_hint_set_type(core->analysis, core->offset, type);
		} else {
			eprintf("Usage: aho [type] # can be mov, jmp, call, ...\n");
		}
		break;
	case 'b': // "ahb" set bits
		if (input[1] == ' ') {
			char *ptr = strdup(input + 2);
			int bits;
			int i = rz_str_word_set0(ptr);
			if (i == 2) {
				rz_num_math(core->num, rz_str_word_get0(ptr, 1));
			}
			bits = rz_num_math(core->num, rz_str_word_get0(ptr, 0));
			rz_analysis_hint_set_bits(core->analysis, core->offset, bits);
			free(ptr);
		} else if (input[1] == '-') {
			rz_analysis_hint_unset_bits(core->analysis, core->offset);
		} else {
			eprintf("Missing argument\n");
		}
		break;
	case 'i': // "ahi"
		if (input[1] == '?') {
			rz_core_cmd_help(core, help_msg_ahi);
		} else if (isdigit(input[1])) {
			rz_analysis_hint_set_nword(core->analysis, core->offset, input[1] - '0');
			input++;
		} else if (input[1] == '-') { // "ahi-"
			rz_analysis_hint_set_immbase(core->analysis, core->offset, 0);
		}
		if (input[1] == ' ') {
			// You can either specify immbase with letters, or numbers
			int base;
			if (rz_str_startswith(input + 2, "10u") || rz_str_startswith(input + 2, "du")) {
				base = 11;
			} else {
				base = (input[2] == 's') ? 1 : (input[2] == 'b') ? 2
					: (input[2] == 'p')                      ? 3
					: (input[2] == 'o')                      ? 8
					: (input[2] == 'd')                      ? 10
					: (input[2] == 'h')                      ? 16
					: (input[2] == 'i')                      ? 32
										 : // ip address
                                        (input[2] == 'S') ? 80
									       : // syscall
                                        (int)rz_num_math(core->num, input + 1);
			}
			rz_analysis_hint_set_immbase(core->analysis, core->offset, base);
		} else if (input[1] != '?' && input[1] != '-') {
			eprintf("|ERROR| Usage: ahi <base>\n");
		}
		break;
	case 'h': // "ahh"
		if (input[1] == '-') {
			rz_analysis_hint_unset_high(core->analysis, core->offset);
		} else if (input[1] == ' ') {
			rz_analysis_hint_set_high(core->analysis, rz_num_math(core->num, input + 1));
		} else {
			rz_analysis_hint_set_high(core->analysis, core->offset);
		}
		break;
	case 'c': // "ahc"
		if (input[1] == ' ') {
			rz_analysis_hint_set_jump(
				core->analysis, core->offset,
				rz_num_math(core->num, input + 1));
		} else if (input[1] == '-') {
			rz_analysis_hint_unset_jump(core->analysis, core->offset);
		}
		break;
	case 'f': // "ahf"
		if (input[1] == ' ') {
			rz_analysis_hint_set_fail(
				core->analysis, core->offset,
				rz_num_math(core->num, input + 1));
		} else if (input[1] == '-') {
			rz_analysis_hint_unset_fail(core->analysis, core->offset);
		}
		break;
	case 'F': // "ahF" set stackframe size
		if (input[1] == ' ') {
			rz_analysis_hint_set_stackframe(
				core->analysis, core->offset,
				rz_num_math(core->num, input + 1));
		} else if (input[1] == '-') {
			rz_analysis_hint_unset_stackframe(core->analysis, core->offset);
		}
		break;
	case 's': // "ahs" set size (opcode length)
		if (input[1] == ' ') {
			rz_analysis_hint_set_size(core->analysis, core->offset, atoi(input + 1));
		} else if (input[1] == '-') {
			rz_analysis_hint_unset_size(core->analysis, core->offset);
		} else {
			eprintf("Usage: ahs 16\n");
		}
		break;
	case 'S': // "ahS" set asm.syntax
		if (input[1] == ' ') {
			rz_analysis_hint_set_syntax(core->analysis, core->offset, input + 2);
		} else if (input[1] == '-') {
			rz_analysis_hint_unset_syntax(core->analysis, core->offset);
		} else {
			eprintf("Usage: ahS att\n");
		}
		break;
	case 'd': // "ahd" set opcode string
		if (input[1] == ' ') {
			rz_analysis_hint_set_opcode(core->analysis, core->offset, input + 2);
		} else if (input[1] == '-') {
			rz_analysis_hint_unset_opcode(core->analysis, core->offset);
		} else {
			eprintf("Usage: ahd popall\n");
		}
		break;
	case 'e': // "ahe" set ESIL string
		if (input[1] == ' ') {
			rz_analysis_hint_set_esil(core->analysis, core->offset, input + 2);
		} else if (input[1] == '-') {
			rz_analysis_hint_unset_esil(core->analysis, core->offset);
		} else {
			eprintf("Usage: ahe r0,pc,=\n");
		}
		break;
	case 'p': // "ahp"
		if (input[1] == ' ') {
			rz_analysis_hint_set_pointer(core->analysis, core->offset, rz_num_math(core->num, input + 1));
		} else if (input[1] == '-') { // "ahp-"
			rz_analysis_hint_unset_pointer(core->analysis, core->offset);
		}
		break;
	case 'r': // "ahr"
		if (input[1] == ' ') {
			rz_analysis_hint_set_ret(core->analysis, core->offset, rz_num_math(core->num, input + 1));
		} else if (input[1] == '-') { // "ahr-"
			rz_analysis_hint_unset_ret(core->analysis, core->offset);
		}
	case '*': // "ah*"
	case 'j': // "ahj"
	case '\0': // "ah"
		if (input[0] && input[1] == ' ') {
			char *ptr = strdup(rz_str_trim_head_ro(input + 2));
			rz_str_word_set0(ptr);
			ut64 addr = rz_num_math(core->num, rz_str_word_get0(ptr, 0));
			rz_core_analysis_hint_print(core->analysis, addr, input[0]);
			free(ptr);
		} else {
			rz_core_analysis_hint_list(core->analysis, input[0]);
		}
		break;
	case 'v': // "ahv"
		if (input[1] == ' ') {
			rz_analysis_hint_set_val(
				core->analysis, core->offset,
				rz_num_math(core->num, input + 1));
		} else if (input[1] == '-') {
			rz_analysis_hint_unset_val(core->analysis, core->offset);
		}
		break;
	case '-': // "ah-"
		if (input[1]) {
			if (input[1] == '*') {
				rz_analysis_hint_clear(core->analysis);
			} else {
				char *ptr = strdup(rz_str_trim_head_ro(input + 1));
				ut64 addr;
				int size = 1;
				int i = rz_str_word_set0(ptr);
				if (i == 2) {
					size = rz_num_math(core->num, rz_str_word_get0(ptr, 1));
				}
				const char *a0 = rz_str_word_get0(ptr, 0);
				if (a0 && *a0) {
					addr = rz_num_math(core->num, a0);
				} else {
					addr = core->offset;
				}
				rz_analysis_hint_del(core->analysis, addr, size);
				free(ptr);
			}
		} else {
			rz_analysis_hint_clear(core->analysis);
		}
		break;
	case 't': // "aht"
		switch (input[1]) {
		case 's': { // "ahts"
			char *off = strdup(input + 2);
			rz_str_trim(off);
			int toff = rz_num_math(NULL, off);
			if (toff) {
				RzList *typeoffs = rz_type_get_by_offset(core->analysis->sdb_types, toff);
				RzListIter *iter;
				char *ty;
				rz_list_foreach (typeoffs, iter, ty) {
					rz_cons_printf("%s\n", ty);
				}
				rz_list_free(typeoffs);
			}
			free(off);
			break;
		}
		case ' ': { // "aht "
			// rz_analysis_hint_set_opcode (core->analysis, core->offset, input + 2);
			const char *off = NULL;
			char *type = strdup(rz_str_trim_head_ro(input + 2));
			char *idx = strchr(type, ' ');
			if (idx) {
				*idx++ = 0;
				off = idx;
			}
			char *ptr = strchr(type, '=');
			ut64 offimm = 0;
			int i = 0;
			ut64 addr;

			if (ptr) {
				*ptr++ = 0;
				rz_str_trim(ptr);
				if (ptr && *ptr) {
					addr = rz_num_math(core->num, ptr);
				} else {
					eprintf("address is unvalid\n");
					free(type);
					break;
				}
			} else {
				addr = core->offset;
			}
			rz_str_trim(type);
			RzAsmOp asmop;
			RzAnalysisOp op = { 0 };
			ut8 code[128] = { 0 };
			(void)rz_io_read_at(core->io, core->offset, code, sizeof(code));
			rz_asm_set_pc(core->rasm, addr);
			(void)rz_asm_disassemble(core->rasm, &asmop, code, core->blocksize);
			int ret = rz_analysis_op(core->analysis, &op, core->offset, code, core->blocksize, RZ_ANALYSIS_OP_MASK_VAL);
			if (ret >= 0) {
				// HACK: Just convert only the first imm seen
				for (i = 0; i < 3; i++) {
					if (op.src[i]) {
						if (op.src[i]->imm) {
							offimm = op.src[i]->imm;
						} else if (op.src[i]->delta) {
							offimm = op.src[i]->delta;
						}
					}
				}
				if (!offimm && op.dst) {
					if (op.dst->imm) {
						offimm = op.dst->imm;
					} else if (op.dst->delta) {
						offimm = op.dst->delta;
					}
				}
				if (offimm != 0) {
					if (off) {
						offimm += rz_num_math(NULL, off);
					}
					// TODO: Allow to select from multiple choices
					RzList *otypes = rz_type_get_by_offset(core->analysis->sdb_types, offimm);
					RzListIter *iter;
					char *otype = NULL;
					rz_list_foreach (otypes, iter, otype) {
						// TODO: I don't think we should silently error, it is confusing
						if (!strcmp(type, otype)) {
							//eprintf ("Adding type offset %s\n", type);
							rz_type_link_offset(core->analysis->sdb_types, type, addr);
							rz_analysis_hint_set_offset(core->analysis, addr, otype);
							break;
						}
					}
					if (!otype) {
						eprintf("wrong type for opcode offset\n");
					}
					rz_list_free(otypes);
				}
			}
			rz_analysis_op_fini(&op);
			free(type);
		} break;
		case '?': // "aht?"
			rz_core_cmd_help(core, help_msg_aht);
			break;
		}
	}
}

static char *getViewerPath(void) {
	int i;
	const char *viewers[] = {
#if __WINDOWS__
		"explorer",
#else
		"open",
		"geeqie",
		"gqview",
		"eog",
		"xdg-open",
#endif
		NULL
	};
	for (i = 0; viewers[i]; i++) {
		char *viewerPath = rz_file_path(viewers[i]);
		if (viewerPath && strcmp(viewerPath, viewers[i])) {
			return viewerPath;
		}
		free(viewerPath);
	}
	return NULL;
}

static char *dot_executable_path(void) {
	const char *dot = "dot";
	char *dotPath = rz_file_path(dot);
	if (!strcmp(dotPath, dot)) {
		free(dotPath);
		dot = "xdot";
		dotPath = rz_file_path(dot);
		if (!strcmp(dotPath, dot)) {
			free(dotPath);
			return NULL;
		}
	}
	return dotPath;
}

static bool convert_dot_to_image(RzCore *core, const char *dot_file, const char *save_path) {
	char *dot = dot_executable_path();
	bool result = false;
	if (!dot) {
		eprintf("Graphviz not found\n");
		return false;
	}
	const char *ext = rz_config_get(core->config, "graph.gv.format");

	char *cmd = NULL;
	if (save_path && *save_path) {
		cmd = rz_str_newf("!%s -T%s -o%s a.dot;", dot, ext, save_path);
	} else {
		char *viewer = getViewerPath();
		if (viewer) {
			cmd = rz_str_newf("!%s -T%s -oa.%s a.dot;!%s a.%s",
				dot, ext, ext, viewer, ext);
			free(viewer);
		} else {
			eprintf("Cannot find a valid picture viewer\n");
			goto end;
		}
	}
	rz_core_cmd0(core, cmd);
	result = true;
end:
	free(cmd);
	free(dot);
	return result;
}

static bool convert_dotcmd_to_image(RzCore *core, char *rz_cmd, const char *save_path) {
	if (save_path && *save_path) {
		rz_cons_printf("Saving to file '%s'...\n", save_path);
		rz_cons_flush();
	}
	rz_core_cmdf(core, "%s > a.dot", rz_cmd); // TODO: check error here
	return convert_dot_to_image(core, "a.dot", save_path);
}

static bool convert_dot_str_to_image(RzCore *core, char *str, const char *save_path) {
	if (save_path && *save_path) {
		rz_cons_printf("Saving to file '%s'...\n", save_path);
		rz_cons_flush();
	}
	if (!rz_file_dump("a.dot", (const unsigned char *)str, -1, false)) {
		return false;
	}
	return convert_dot_to_image(core, "a.dot", save_path);
}

RZ_IPI void rz_core_agraph_print_write(RzCore *core, const char *filename) {
	convert_dotcmd_to_image(core, "aggd", filename);
}

static void cmd_agraph_node(RzCore *core, const char *input) {
	switch (*input) {
	case ' ': { // "agn"
		int n_args = 0;
		char **args = rz_str_argv(input, &n_args);
		if (n_args < 1 || n_args > 3) {
			rz_cons_printf("Wrong arguments\n");
			rz_str_argv_free(args);
			break;
		}
		const char *title = args[0];
		const char *body = n_args > 1 ? args[1] : "";
		int color = n_args > 2 ? atoi(args[2]) : -1;
		rz_core_agraph_add_node(core, title, body, color);
		rz_str_argv_free(args);
		break;
	}
	case '-': { // "agn-"
		char **args;
		int n_args;

		input++;
		args = rz_str_argv(input, &n_args);
		if (n_args != 1) {
			rz_cons_printf("Wrong arguments\n");
			rz_str_argv_free(args);
			break;
		}
		rz_core_agraph_del_node(core, args[0]);
		rz_str_argv_free(args);
		break;
	}
	case '?': // "agn?"
	default:
		rz_core_cmd_help(core, help_msg_agn);
		break;
	}
}

static void cmd_agraph_edge(RzCore *core, const char *input) {
	char **args;
	int n_args;

	switch (*input) {
	case ' ': // "age"
		args = rz_str_argv(input + 1, &n_args);
		if (n_args != 2) {
			rz_cons_printf("Wrong arguments\n");
			rz_str_argv_free(args);
			break;
		}

		rz_core_agraph_add_edge(core, args[0], args[1]);
		rz_str_argv_free(args);
		break;
	case '-': // "age-"
		args = rz_str_argv(input + 1, &n_args);
		if (n_args != 2) {
			rz_cons_printf("Wrong arguments\n");
			rz_str_argv_free(args);
			break;
		}

		rz_core_agraph_del_edge(core, args[0], args[1]);
		rz_str_argv_free(args);
		break;
	case '?': // "age?"
	default:
		rz_core_cmd_help(core, help_msg_age);
		break;
	}
}

RZ_API void rz_core_agraph_print(RzCore *core, int use_utf, const char *input) {
	if (use_utf != -1) {
		rz_config_set_i(core->config, "scr.utf8", use_utf);
	}
	switch (*input) {
	case 0:
		rz_core_agraph_print_ascii(core);
		break;
	case 't': // "aggt" - tiny graph
		rz_core_agraph_print_tiny(core);
		break;
	case 'k': // "aggk"
		rz_core_agraph_print_sdb(core);
		break;
	case 'v': // "aggv"
	case 'i': // "aggi" - open current core->graph in interactive mode
		rz_core_agraph_print_interactive(core);
		break;
	case 'd': // "aggd" - dot format
		rz_core_agraph_print_dot(core);
		break;
	case '*': // "agg*" -
		rz_core_agraph_print_rizin(core);
		break;
	case 'J': // "aggJ"
	case 'j': // "aggj"
		rz_core_agraph_print_json(core);
		break;
	case 'g': // "aggg"
		rz_core_agraph_print_gml(core);
		break;
	case 'w': { // "aggw"
		const char *filename = rz_str_trim_head_ro(input + 1);
		rz_core_agraph_print_write(core, filename);
		break;
	}
	default:
		eprintf("Usage: see ag?\n");
	}
}

static void print_graph_agg(RzGraph /*RzGraphNodeInfo*/ *graph) {
	RzGraphNodeInfo *print_node;
	RzGraphNode *node, *target;
	RzListIter *it, *edge_it;
	rz_list_foreach (graph->nodes, it, node) {
		char *encbody;
		int len;
		print_node = node->data;
		if (RZ_STR_ISNOTEMPTY(print_node->body)) {
			len = strlen(print_node->body);
			if (len > 0 && print_node->body[len - 1] == '\n') {
				len--;
			}
			encbody = rz_base64_encode_dyn((const ut8 *)print_node->body, len);
			rz_cons_printf("agn \"%s\" base64:%s\n", print_node->title, encbody);
			free(encbody);
		} else {
			rz_cons_printf("agn \"%s\"\n", print_node->title);
		}
	}
	rz_list_foreach (graph->nodes, it, node) {
		print_node = node->data;
		rz_list_foreach (node->out_nodes, edge_it, target) {
			RzGraphNodeInfo *to = target->data;
			rz_cons_printf("age \"%s\" \"%s\"\n", print_node->title, to->title);
		}
	}
}

static char *print_graph_dot(RzCore *core, RzGraph /*<RzGraphNodeInfo>*/ *graph) {
	const char *font = rz_config_get(core->config, "graph.font");
	char *node_properties = rz_str_newf("fontname=\"%s\"", font);
	char *result = rz_graph_drawable_to_dot(graph, node_properties, NULL);
	free(node_properties);
	return result;
}

static void rz_core_graph_print(RzCore *core, RzGraph /*<RzGraphNodeInfo>*/ *graph, int use_utf, bool use_offset, const char *input) {
	RzAGraph *agraph = NULL;
	RzListIter *it;
	RzListIter *edge_it;
	RzGraphNode *graphNode, *target;
	RzGraphNodeInfo *print_node;
	if (use_utf != -1) {
		rz_config_set_i(core->config, "scr.utf8", use_utf);
	}
	switch (*input) {
	case 0:
	case 't':
	case 'k':
	case 'v':
	case 'i': {
		agraph = create_agraph_from_graph(graph);
		switch (*input) {
		case 0:
			agraph->can->linemode = rz_config_get_i(core->config, "graph.linemode");
			agraph->can->color = rz_config_get_i(core->config, "scr.color");
			rz_agraph_set_title(agraph,
				rz_config_get(core->config, "graph.title"));
			rz_agraph_print(agraph);
			break;
		case 't': { // "ag_t" - tiny graph
			agraph->is_tiny = true;
			int e = rz_config_get_i(core->config, "graph.edges");
			rz_config_set_i(core->config, "graph.edges", 0);
			rz_core_visual_graph(core, agraph, NULL, false);
			rz_config_set_i(core->config, "graph.edges", e);
			break;
		}
		case 'k': // "ag_k"
		{
			Sdb *db = rz_agraph_get_sdb(agraph);
			char *o = sdb_querys(db, "null", 0, "*");
			rz_cons_print(o);
			free(o);
			break;
		}
		case 'v': // "ag_v"
		case 'i': // "ag_i" - open current core->graph in interactive mode
		{
			RzANode *ran = rz_agraph_get_first_node(agraph);
			if (ran) {
				ut64 oseek = core->offset;
				rz_agraph_set_title(agraph, rz_config_get(core->config, "graph.title"));
				rz_agraph_set_curnode(agraph, ran);
				agraph->force_update_seek = true;
				agraph->need_set_layout = true;
				agraph->layout = rz_config_get_i(core->config, "graph.layout");
				bool ov = rz_cons_is_interactive();
				agraph->need_update_dim = true;
				int update_seek = rz_core_visual_graph(core, agraph, NULL, true);
				rz_config_set_i(core->config, "scr.interactive", ov);
				rz_cons_show_cursor(true);
				rz_cons_enable_mouse(false);
				if (update_seek != -1) {
					rz_core_seek(core, oseek, false);
				}
			} else {
				eprintf("This graph contains no nodes\n");
			}
			break;
		}
		}
		break;
	}
	case 'd': { // "ag_d" - dot format
		char *dot_text = print_graph_dot(core, graph);
		if (dot_text) {
			rz_cons_print(dot_text);
			free(dot_text);
		}
		break;
	}
	case '*': // "ag_*" -
		print_graph_agg(graph);
		break;
	case 'J': // "ag_J"
	case 'j': { // "ag_j"
		PJ *pj = pj_new();
		if (pj) {
			rz_graph_drawable_to_json(graph, pj, use_offset);
			rz_cons_println(pj_string(pj));
			pj_free(pj);
		}
	} break;
	case 'g': // "ag_g"
		rz_cons_printf("graph\n[\n"
			       "hierarchic 1\n"
			       "label \"\"\n"
			       "directed 1\n");
		rz_list_foreach (graph->nodes, it, graphNode) {
			print_node = graphNode->data;
			rz_cons_printf("  node [\n"
				       "    id  %d\n"
				       "    label  \"%s\"\n"
				       "  ]\n",
				graphNode->idx, print_node->title);
		}
		rz_list_foreach (graph->nodes, it, graphNode) {
			rz_list_foreach (graphNode->out_nodes, edge_it, target) {
				rz_cons_printf("  edge [\n"
					       "    source  %d\n"
					       "    target  %d\n"
					       "  ]\n",
					graphNode->idx, target->idx);
			}
		}
		rz_cons_print("]\n");
		break;
	case 'w': { // "ag_w"
		const char *filename = rz_str_trim_head_ro(input + 1);
		char *dot_text = print_graph_dot(core, graph);
		if (dot_text) {
			convert_dot_str_to_image(core, dot_text, filename);
			free(dot_text);
		}
		break;
	}
	default:
		eprintf("Usage: see ag?\n");
	}
}

static void cmd_analysis_graph(RzCore *core, const char *input) {
	core->graph->show_node_titles = rz_config_get_i(core->config, "graph.ntitles");
	rz_cons_enable_highlight(false);
	switch (input[0]) {
	case 'f': // "agf"
		switch (input[1]) {
		case 0: // "agf"
			rz_core_visual_graph(core, NULL, NULL, false);
			break;
		case ' ': { // "agf "
			RzAnalysisFunction *fcn = rz_analysis_get_fcn_in(core->analysis, core->offset, 0);
			rz_core_visual_graph(core, NULL, fcn, false);
			break;
		}
		case 'v': // "agfv"
			eprintf("\rRendering graph...\n");
			RzAnalysisFunction *fcn = rz_analysis_get_fcn_in(core->analysis, core->offset, RZ_ANALYSIS_FCN_TYPE_ROOT);
			if (fcn) {
				rz_core_visual_graph(core, NULL, fcn, 1);
			}
			rz_cons_enable_mouse(false);
			rz_cons_show_cursor(true);
			break;
		case 't': { // "agft" - tiny graph
			int e = rz_config_get_i(core->config, "graph.edges");
			rz_config_set_i(core->config, "graph.edges", 0);
			RzAnalysisFunction *fcn = rz_analysis_get_fcn_in(core->analysis, core->offset, 0);
			rz_core_visual_graph(core, NULL, fcn, 2);
			rz_config_set_i(core->config, "graph.edges", e);
			break;
		}
		case 'd': // "agfd"
			if (input[2] == 'm') {
				rz_core_analysis_graph(core, rz_num_math(core->num, input + 3),
					RZ_CORE_ANALYSIS_GRAPHLINES);
			} else {
				rz_core_analysis_graph(core, rz_num_math(core->num, input + 2),
					RZ_CORE_ANALYSIS_GRAPHBODY);
			}
			break;
		case 'j': // "agfj"
			rz_core_analysis_graph(core, rz_num_math(core->num, input + 2), RZ_CORE_ANALYSIS_JSON);
			break;
		case 'J': { // "agfJ"
			// Honor asm.graph=false in json as well
			RzConfigHold *hc = rz_config_hold_new(core->config);
			rz_config_hold_i(hc, "asm.offset", NULL);
			const bool o_graph_offset = rz_config_get_i(core->config, "graph.offset");
			rz_config_set_i(core->config, "asm.offset", o_graph_offset);
			rz_core_analysis_graph(core, rz_num_math(core->num, input + 2),
				RZ_CORE_ANALYSIS_JSON | RZ_CORE_ANALYSIS_JSON_FORMAT_DISASM);
			rz_config_hold_restore(hc);
			rz_config_hold_free(hc);
			break;
		}
		case 'g': { // "agfg"
			RzAnalysisFunction *fcn = rz_analysis_get_fcn_in(core->analysis, core->offset, 0);
			rz_core_print_bb_gml(core, fcn);
			break;
		}
		case 'k': // "agfk"
			rz_core_agraph_reset(core);
			rz_core_cmdf(core, ".agf* @ %" PFMT64u "", core->offset);
			rz_core_agraph_print_sdb(core);
			break;
		case '*': { // "agf*"
			RzAnalysisFunction *fcn = rz_analysis_get_fcn_in(core->analysis, core->offset, 0);
			rz_core_print_bb_custom(core, fcn);
			break;
		}
		case 'w': { // "agfw"
			char *cmdargs = rz_str_newf("agfd @ 0x%" PFMT64x, core->offset);
			convert_dotcmd_to_image(core, cmdargs, input + 2);
			free(cmdargs);
			break;
		}
		default:
			eprintf("Usage: see ag?\n");
			break;
		}
		break;
	case '-': // "ag-"
		rz_core_agraph_reset(core);
		break;
	case 'n': // "agn"
		cmd_agraph_node(core, input + 1);
		break;
	case 'e': // "age"
		cmd_agraph_edge(core, input + 1);
		break;
	case 'g': // "agg"
		rz_core_agraph_print(core, -1, input + 1);
		break;
	case 's': // "ags"
		rz_core_analysis_graph(core, rz_num_math(core->num, input + 1), 0);
		break;
	case 'C': // "agC"
		switch (input[1]) {
		case 'v': // "agCv"
		case 't': // "agCt"
		case 'k': // "agCk"
		case 'w': // "agCw"
		case ' ': // "agC "
		case 0: {
			core->graph->is_callgraph = true;
			rz_core_agraph_reset(core);
			rz_core_cmdf(core, ".agC*;");
			rz_core_agraph_print(core, -1, input + 1);
			core->graph->is_callgraph = false;
			break;
		}
		case 'J': // "agCJ"
		case 'j': // "agCj"
			rz_core_analysis_callgraph(core, UT64_MAX, RZ_GRAPH_FORMAT_JSON);
			break;
		case 'g': // "agCg"
			rz_core_analysis_callgraph(core, UT64_MAX, RZ_GRAPH_FORMAT_GML);
			break;
		case 'd': // "agCd"
			rz_core_analysis_callgraph(core, UT64_MAX, RZ_GRAPH_FORMAT_DOT);
			break;
		case '*': // "agC*"
			rz_core_analysis_callgraph(core, UT64_MAX, RZ_GRAPH_FORMAT_CMD);
			break;
		default:
			eprintf("Usage: see ag?\n");
			break;
		}
		break;
	case 'r': // "agr" references graph
		switch (input[1]) {
		case '*': { // "agr*"
			rz_core_analysis_coderefs(core, core->offset);
		} break;
		default: {
			core->graph->is_callgraph = true;
			rz_core_agraph_reset(core);
			rz_core_cmdf(core, ".agr* @ %" PFMT64u ";", core->offset);
			rz_core_agraph_print(core, -1, input + 1);
			core->graph->is_callgraph = false;
			break;
		}
		}
		break;
	case 'R': // "agR" global refs
		switch (input[1]) {
		case '*': { // "agR*"
			ut64 from = rz_config_get_i(core->config, "graph.from");
			ut64 to = rz_config_get_i(core->config, "graph.to");
			RzListIter *it;
			RzAnalysisFunction *fcn;
			rz_list_foreach (core->analysis->fcns, it, fcn) {
				if ((from == UT64_MAX && to == UT64_MAX) || RZ_BETWEEN(from, fcn->addr, to)) {
					rz_core_analysis_coderefs(core, fcn->addr);
				}
			}
			break;
		}
		default: {
			core->graph->is_callgraph = true;
			rz_core_agraph_reset(core);
			rz_core_cmdf(core, ".agR*;");
			rz_core_agraph_print(core, -1, input + 1);
			core->graph->is_callgraph = false;
			break;
		}
		}
		break;
	case 'x': { // "agx" cross refs
		RzGraph *graph = rz_core_analysis_codexrefs(core, core->offset);
		if (!graph) {
			eprintf("Couldn't create graph");
			break;
		}
		rz_core_graph_print(core, graph, -1, true, input + 1);
		rz_graph_free(graph);
		break;
	}
	case 'i': { // "agi" import graph
		RzGraph *graph = rz_core_analysis_importxrefs(core);
		if (!graph) {
			eprintf("Couldn't create graph");
			break;
		}
		rz_core_graph_print(core, graph, -1, true, input + 1);
		rz_graph_free(graph);
		break;
	}
	case 'c': // "agc"
		switch (input[1]) {
		case 'v': // "agcv"
		case 't': // "agct"
		case 'k': // "agck"
		case 'w': // "agcw"
		case ' ': { // "agc "
			core->graph->is_callgraph = true;
			rz_core_agraph_reset(core);
			rz_core_cmdf(core, ".agc* @ %" PFMT64u "; agg%s;", core->offset, input + 1);
			core->graph->is_callgraph = false;
			break;
		}
		case 0: // "agc "
			core->graph->is_callgraph = true;
			rz_core_agraph_reset(core);
			rz_core_cmd0(core, ".agc* $$");
			rz_core_agraph_print_ascii(core);
			core->graph->is_callgraph = false;
			break;
		case 'g': { // "agg"
			rz_core_analysis_callgraph(core, core->offset, RZ_GRAPH_FORMAT_GMLFCN);
			break;
		}
		case 'd': { // "aggd"
			rz_core_analysis_callgraph(core, core->offset, RZ_GRAPH_FORMAT_DOT);
			break;
		}
		case 'J': // "aggJ"
		case 'j': { // "aggj"
			rz_core_analysis_callgraph(core, core->offset, RZ_GRAPH_FORMAT_JSON);
			break;
		}
		case '*': { // "agg*"
			rz_core_analysis_callgraph(core, core->offset, RZ_GRAPH_FORMAT_CMD);
			break;
		}
		default:
			eprintf("Usage: see ag?\n");
			break;
		}
		break;
	case 'j': // "agj" alias for agfj
		rz_core_cmdf(core, "agfj%s", input + 1);
		break;
	case 'J': // "agJ" alias for agfJ
		rz_core_cmdf(core, "agfJ%s", input + 1);
		break;
	case 'k': // "agk" alias for agfk
		rz_core_cmdf(core, "agfk%s", input + 1);
		break;
	case 'l': // "agl"
		rz_core_analysis_graph(core, rz_num_math(core->num, input + 1), RZ_CORE_ANALYSIS_GRAPHLINES);
		break;
	case 'a': // "aga"
		switch (input[1]) {
		case '*': {
			rz_core_analysis_datarefs(core, core->offset);
			break;
		}
		default:
			rz_core_agraph_reset(core);
			rz_core_cmdf(core, ".aga* @ %" PFMT64u ";", core->offset);
			rz_core_agraph_print(core, -1, input + 1);
			break;
		}
		break;
	case 'A': // "agA" global data refs
		switch (input[1]) {
		case '*': {
			ut64 from = rz_config_get_i(core->config, "graph.from");
			ut64 to = rz_config_get_i(core->config, "graph.to");
			RzListIter *it;
			RzAnalysisFunction *fcn;
			rz_list_foreach (core->analysis->fcns, it, fcn) {
				if ((from == UT64_MAX && to == UT64_MAX) || RZ_BETWEEN(from, fcn->addr, to)) {
					rz_core_analysis_datarefs(core, fcn->addr);
				}
			}
			break;
		}
		default:
			rz_core_agraph_reset(core);
			rz_core_cmdf(core, ".agA*;");
			rz_core_agraph_print(core, -1, input + 1);
			break;
		}
		break;
	case 'd': { // "agd"
		int diff_opt = RZ_CORE_ANALYSIS_GRAPHBODY | RZ_CORE_ANALYSIS_GRAPHDIFF;
		switch (input[1]) {
		case 'j': { // "agdj"
			ut64 addr = input[2] ? rz_num_math(core->num, input + 2) : core->offset;
			rz_core_gdiff_fcn(core, addr, core->offset);
			rz_core_analysis_graph(core, addr, diff_opt | RZ_CORE_ANALYSIS_JSON);
			break;
		}
		case 'J': { // "agdJ"
			ut64 addr = input[2] ? rz_num_math(core->num, input + 2) : core->offset;
			rz_core_gdiff_fcn(core, addr, core->offset);
			rz_core_analysis_graph(core, addr, diff_opt | RZ_CORE_ANALYSIS_JSON | RZ_CORE_ANALYSIS_JSON_FORMAT_DISASM);
			break;
		}
		case '*': { // "agd*"
			ut64 addr = input[2] ? rz_num_math(core->num, input + 2) : core->offset;
			rz_core_gdiff_fcn(core, addr, core->offset);
			rz_core_analysis_graph(core, addr, diff_opt | RZ_CORE_ANALYSIS_STAR);
			break;
		}
		case ' ': // "agd "
		case 0:
		case 't': // "agdt"
		case 'k': // "agdk"
		case 'v': // "agdv"
		case 'g': { // "agdg"
			ut64 addr = input[2] ? rz_num_math(core->num, input + 2) : core->offset;
			rz_core_agraph_reset(core);
			rz_core_cmdf(core, ".agd* @ %" PFMT64u "; agg%s;", addr, input + 1);
			break;
		}
		case 'd': { // "agdd"
			ut64 addr = input[2] ? rz_num_math(core->num, input + 2) : core->offset;
			rz_core_gdiff_fcn(core, addr, core->offset);
			rz_core_analysis_graph(core, addr, diff_opt);
			break;
		}
		case 'w': { // "agdw"
			char *cmdargs = rz_str_newf("agdd 0x%" PFMT64x, core->offset);
			convert_dotcmd_to_image(core, cmdargs, input + 2);
			free(cmdargs);
			break;
		}
		}
		break;
	}
	case 'v': // "agv" alias for "agfv"
		rz_core_cmdf(core, "agfv%s", input + 1);
		break;
	case 'w': { // "agw"
		char *cmdargs = rz_str_newf("agfd @ 0x%" PFMT64x, core->offset);
		convert_dotcmd_to_image(core, cmdargs, input + 1);
		free(cmdargs);
		break;
	}
	default:
		rz_core_cmd_help(core, help_msg_ag);
		break;
	}
}

RZ_API int rz_core_analysis_refs(RzCore *core, const char *input) {
	int cfg_debug = rz_config_get_b(core->config, "cfg.debug");
	ut64 from, to;
	int rad;
	PJ *pj = NULL;
	if (*input == '?') {
		rz_core_cmd_help(core, help_msg_aar);
		return 0;
	}

	if (*input == 'j' || *input == '*') {
		rad = *input;
		input++;
		if (rad == 'j') {
			pj = rz_core_pj_new(core);
			if (!pj) {
				return 0;
			}
		}
	} else {
		rad = 0;
	}

	from = to = 0;
	char *ptr = rz_str_trim_dup(input);
	int n = rz_str_word_set0(ptr);
	if (!n) {
		// get boundaries of current memory map, section or io map
		if (cfg_debug) {
			RzDebugMap *map = rz_debug_map_get(core->dbg, core->offset);
			if (map) {
				from = map->addr;
				to = map->addr_end;
			}
		} else {
			RzList *list = rz_core_get_boundaries_prot(core, RZ_PERM_X, NULL, "analysis");
			RzListIter *iter;
			RzIOMap *map;
			if (!list) {
				return 0;
			}
			if (rad == 'j') {
				pj_o(pj);
			}
			rz_list_foreach (list, iter, map) {
				from = map->itv.addr;
				to = rz_itv_end(map->itv);
				if (rz_cons_is_breaked()) {
					break;
				}
				if (!from && !to) {
					eprintf("Cannot determine xref search boundaries\n");
				} else if (to - from > UT32_MAX) {
					eprintf("Skipping huge range\n");
				} else {
					if (rad == 'j') {
						pj_ki(pj, "mapid", map->id);
						pj_ko(pj, "refs");
					}
					rz_core_analysis_search_xrefs(core, from, to, pj, rad);
					if (rad == 'j') {
						pj_end(pj);
					}
				}
			}
			if (rad == 'j') {
				pj_end(pj);
				rz_cons_println(pj_string(pj));
				pj_free(pj);
			}
			free(ptr);
			rz_list_free(list);
			return 1;
		}
	} else if (n == 1) {
		from = core->offset;
		to = core->offset + rz_num_math(core->num, rz_str_word_get0(ptr, 0));
	} else {
		eprintf("Invalid number of arguments\n");
	}
	free(ptr);

	if (from == UT64_MAX && to == UT64_MAX) {
		return false;
	}
	if (!from && !to) {
		return false;
	}
	if (to - from > rz_io_size(core->io)) {
		return false;
	}
	if (rad == 'j') {
		pj_o(pj);
	}
	bool res = rz_core_analysis_search_xrefs(core, from, to, pj, rad);
	if (rad == 'j') {
		pj_end(pj);
		rz_cons_println(pj_string(pj));
		pj_free(pj);
	}
	return res;
}

static const char *oldstr = NULL;

static int compute_coverage(RzCore *core) {
	RzListIter *iter;
	RzAnalysisFunction *fcn;
	int cov = 0;
	cov += rz_meta_get_size(core->analysis, RZ_META_TYPE_DATA);
	rz_list_foreach (core->analysis->fcns, iter, fcn) {
		void **it;
		rz_pvector_foreach (&core->io->maps, it) {
			RzIOMap *map = *it;
			if (map->perm & RZ_PERM_X) {
				ut64 section_end = map->itv.addr + map->itv.size;
				ut64 s = rz_analysis_function_realsize(fcn);
				if (fcn->addr >= map->itv.addr && (fcn->addr + s) < section_end) {
					cov += s;
				}
			}
		}
	}
	return cov;
}

static int compute_code(RzCore *core) {
	int code = 0;
	void **it;
	rz_pvector_foreach (&core->io->maps, it) {
		RzIOMap *map = *it;
		if (map->perm & RZ_PERM_X) {
			code += map->itv.size;
		}
	}
	return code;
}

static int compute_calls(RzCore *core) {
	RzListIter *iter;
	RzAnalysisFunction *fcn;
	RzList *xrefs;
	int cov = 0;
	rz_list_foreach (core->analysis->fcns, iter, fcn) {
		xrefs = rz_analysis_function_get_xrefs_from(fcn);
		if (xrefs) {
			cov += rz_list_length(xrefs);
			rz_list_free(xrefs);
			xrefs = NULL;
		}
	}
	return cov;
}

static void rz_core_analysis_info(RzCore *core, const char *input) {
	int fcns = rz_list_length(core->analysis->fcns);
	int strs = rz_flag_count(core->flags, "str.*");
	int syms = rz_flag_count(core->flags, "sym.*");
	int imps = rz_flag_count(core->flags, "sym.imp.*");
	int code = compute_code(core);
	int covr = compute_coverage(core);
	int call = compute_calls(core);
	int xrfs = rz_analysis_xrefs_count(core->analysis);
	int cvpc = (code > 0) ? (covr * 100.0 / code) : 0;
	if (*input == 'j') {
		PJ *pj = pj_new();
		if (!pj) {
			return;
		}
		pj_o(pj);
		pj_ki(pj, "fcns", fcns);
		pj_ki(pj, "xrefs", xrfs);
		pj_ki(pj, "calls", call);
		pj_ki(pj, "strings", strs);
		pj_ki(pj, "symbols", syms);
		pj_ki(pj, "imports", imps);
		pj_ki(pj, "covrage", covr);
		pj_ki(pj, "codesz", code);
		pj_ki(pj, "percent", cvpc);
		pj_end(pj);
		rz_cons_println(pj_string(pj));
		pj_free(pj);
	} else {
		rz_cons_printf("fcns    %d\n", fcns);
		rz_cons_printf("xrefs   %d\n", xrfs);
		rz_cons_printf("calls   %d\n", call);
		rz_cons_printf("strings %d\n", strs);
		rz_cons_printf("symbols %d\n", syms);
		rz_cons_printf("imports %d\n", imps);
		rz_cons_printf("covrage %d\n", covr);
		rz_cons_printf("codesz  %d\n", code);
		rz_cons_printf("percent %d%%\n", cvpc);
	}
}

static void cmd_analysis_aad(RzCore *core, const char *input) {
	RzListIter *iter;
	RzAnalysisXRef *xref;
	RzList *list = rz_analysis_xrefs_get_from(core->analysis, UT64_MAX);
	rz_list_foreach (list, iter, xref) {
		if (xref->type == RZ_ANALYSIS_REF_TYPE_DATA && rz_io_is_valid_offset(core->io, xref->to, false)) {
			rz_core_analysis_fcn(core, xref->from, xref->to, RZ_ANALYSIS_REF_TYPE_NULL, 1);
		}
	}
	rz_list_free(list);
}

static void cmd_analysis_abt(RzCore *core, const char *input) {
	switch (*input) {
	case 'e': // "abte"
	{
		int n = 1;
		char *p = strchr(input + 1, ' ');
		if (!p) {
			eprintf("Usage: abte [addr] # emulate from beginning of function to the given address.\n");
			return;
		}
		ut64 addr = rz_num_math(core->num, p + 1);
		RzList *paths = rz_core_analysis_graph_to(core, addr, n);
		if (paths) {
			RzAnalysisBlock *bb;
			RzList *path;
			RzListIter *pathi;
			RzListIter *bbi;
			rz_cons_printf("f orip=`dr?PC`\n");
			rz_list_foreach (paths, pathi, path) {
				rz_list_foreach (path, bbi, bb) {
					rz_cons_printf("# 0x%08" PFMT64x "\n", bb->addr);
					if (addr >= bb->addr && addr < bb->addr + bb->size) {
						rz_cons_printf("aepc 0x%08" PFMT64x "\n", bb->addr);
						rz_cons_printf("aesou 0x%08" PFMT64x "\n", addr);
					} else {
						rz_cons_printf("aepc 0x%08" PFMT64x "\n", bb->addr);
						rz_cons_printf("aesou 0x%08" PFMT64x "\n", bb->addr + bb->size);
					}
				}
				rz_cons_newline();
				rz_list_purge(path);
				free(path);
			}
			rz_list_purge(paths);
			rz_cons_printf("aepc orip\n");
			free(paths);
		}
	} break;
	case '?': // "abt?"
		rz_core_cmd_help(core, help_msg_abt);
		break;
	case 'j': { // "abtj"
		ut64 addr = rz_num_math(core->num, input + 1);
		RzAnalysisBlock *block = rz_analysis_get_block_at(core->analysis, core->offset);
		if (!block) {
			break;
		}
		RzList *path = rz_analysis_block_shortest_path(block, addr);
		PJ *pj = pj_new();
		if (pj) {
			pj_a(pj);
			if (path) {
				RzListIter *it;
				rz_list_foreach (path, it, block) {
					pj_n(pj, block->addr);
				}
			}
			pj_end(pj);
			rz_cons_println(pj_string(pj));
			pj_free(pj);
		}
		rz_list_free(path);
		break;
	}
	case ' ': { // "abt "
		ut64 addr = rz_num_math(core->num, input + 1);
		RzAnalysisBlock *block = rz_analysis_get_block_at(core->analysis, core->offset);
		if (!block) {
			break;
		}
		RzList *path = rz_analysis_block_shortest_path(block, addr);
		if (path) {
			RzListIter *it;
			rz_list_foreach (path, it, block) {
				rz_cons_printf("0x%08" PFMT64x "\n", block->addr);
			}
			rz_list_free(path);
		}
		break;
	}
	case '\0': // "abt"
		rz_core_cmdf(core, "abl, addr/eq/0x%08" PFMT64x, core->offset);
		break;
	}
}

static int cmd_analysis_all(RzCore *core, const char *input) {
	switch (*input) {
	case '?': // "aa?"
		rz_core_cmd_help(core, help_msg_aa);
		break;
	case 'f': // "aaf"
		if (input[1] == 'e') { // "aafe"
			rz_core_cmd0(core, "aef@@F");
		} else if (input[1] == 'r') {
			ut64 cur = core->offset;
			bool hasnext = rz_config_get_i(core->config, "analysis.hasnext");
			RzListIter *iter;
			RzIOMap *map;
			RzList *list = rz_core_get_boundaries_prot(core, RZ_PERM_X, NULL, "analysis");
			if (!list) {
				break;
			}
			rz_list_foreach (list, iter, map) {
				rz_core_seek(core, map->itv.addr, true);
				rz_config_set_i(core->config, "analysis.hasnext", 1);
				rz_core_analysis_function_add(core, NULL, core->offset, true);
				rz_config_set_i(core->config, "analysis.hasnext", hasnext);
			}
			rz_list_free(list);
			rz_core_seek(core, cur, true);
		} else if (input[1] == 't') { // "aaft"
			rz_core_analysis_types_propagation(core);
		} else if (input[1] == 0) { // "aaf"
			const bool analHasnext = rz_config_get_i(core->config, "analysis.hasnext");
			rz_config_set_i(core->config, "analysis.hasnext", true);
			rz_core_cmd0(core, "afr@@c:isq");
			rz_config_set_i(core->config, "analysis.hasnext", analHasnext);
		} else {
			rz_cons_printf("Usage: aaf[e|r|t] - analyze all functions again\n");
			rz_cons_printf(" aafe = aef@@F\n");
			rz_cons_printf("aafr [len] = analyze all consecutive functions in section\n");
			rz_cons_printf(" aaft = recursive type matching in all functions\n");
			rz_cons_printf(" aaf  = afr@@c:isq\n");
		}
		break;
	case 'c': // "aac"
		switch (input[1]) {
		case '*': // "aac*"
			rz_cmd_analysis_calls(core, input + 1, true, false);
			break;
		case 'i': // "aaci"
			rz_cmd_analysis_calls(core, input + 1, input[2] == '*', true);
			break;
		case '?': // "aac?"
			eprintf("Usage: aac, aac* or aaci (imports xrefs only)\n");
			break;
		default: // "aac"
			rz_cmd_analysis_calls(core, input + 1, false, false);
			break;
		}
	case 'j': // "aaj"
		cmd_analysis_jumps(core, input + 1);
		break;
	case 'd': // "aad"
		cmd_analysis_aad(core, input);
		break;
	case 'v': { // "aav"
		RzOutputMode mode = strchr(input, '*') ? RZ_OUTPUT_MODE_RIZIN : RZ_OUTPUT_MODE_STANDARD;
		rz_core_analysis_value_pointers(core, mode);
		break;
	}
	case 'u': // "aau" - print areas not covered by functions
		rz_core_analysis_nofunclist(core, input + 1);
		break;
	case 'i': // "aai"
		rz_core_analysis_info(core, input + 1);
		break;
	case 's': // "aas"
		rz_core_cmd0(core, "af @@= `isq~[0]`");
		rz_core_cmd0(core, "af @@f:entry*");
		break;
	case 'S': // "aaS"
		rz_core_cmd0(core, "af @@f:sym.*");
		rz_core_cmd0(core, "af @@f:entry*");
		break;
	case 'n': // "aan"
		switch (input[1]) {
		case 'r': // "aanr" // all noreturn propagation
			rz_core_analysis_propagate_noreturn(core, UT64_MAX);
			break;
		case 'g': // "aang"
			rz_core_analysis_autoname_all_golang_fcns(core);
			break;
		case '?': // "aan?"
			eprintf("Usage: aan[rg]\n");
			eprintf("aan  : autoname all functions\n");
			eprintf("aang : autoname all golang functions\n");
			eprintf("aanr : auto-noreturn propagation\n");
			break;
		default: // "aan"
			rz_core_analysis_autoname_all_fcns(core);
		}
		break;
	case 'p': // "aap"
		if (input[1] == '?') {
			// TODO: accept parameters for ranges
			eprintf("Usage: /aap   ; find in memory for function preludes");
		} else {
			rz_core_search_preludes(core, true);
		}
		break;
	case '\0': // "aa"
	case 'a': // "aa"
		if (input[0] && (input[1] == '?' || (input[1] && input[2] == '?'))) {
			rz_cons_println("Usage: See aa? for more help");
		} else {
			char *dh_orig = NULL;
			if (!strncmp(input, "aaaaa", 5)) {
				eprintf("A rizin developer is coming to your place to manually analyze this program. Please wait for it\n");
				if (rz_cons_is_interactive()) {
					rz_cons_any_key(NULL);
				}
				goto jacuzzi;
			}
			ut64 curseek = core->offset;
			oldstr = rz_print_rowlog(core->print, "Analyze all flags starting with sym. and entry0 (aa)");
			rz_cons_break_push(NULL, NULL);
			rz_cons_break_timeout(rz_config_get_i(core->config, "analysis.timeout"));
			rz_core_analysis_all(core);
			rz_print_rowlog_done(core->print, oldstr);
			rz_core_task_yield(&core->tasks);
			// Run pending analysis immediately after analysis
			// Usefull when running commands with ";" or via rizin -c,-i
			dh_orig = core->dbg->h
				? strdup(core->dbg->h->name)
				: strdup("esil");
			if (core->io && core->io->desc && core->io->desc->plugin && !core->io->desc->plugin->isdbg) {
				//use dh_origin if we are debugging
				RZ_FREE(dh_orig);
			}
			if (rz_cons_is_breaked()) {
				goto jacuzzi;
			}
			rz_cons_clear_line(1);
			if (*input == 'a') { // "aaa"
				bool experimental = input[1] == 'a';
				if (!rz_core_analysis_everything(core, experimental, dh_orig)) {
					goto jacuzzi;
				}
			}
			rz_core_seek(core, curseek, true);
		jacuzzi:
			// XXX this shouldnt be called. flags muts be created wheen the function is registered
			rz_core_analysis_flag_every_function(core);
			rz_cons_break_pop();
			RZ_FREE(dh_orig);
		}
		break;
	case 't': { // "aat"
		char *off = input[1] ? rz_str_trim_dup(input + 2) : NULL;
		RzAnalysisFunction *fcn;
		RzListIter *it;
		if (off && *off) {
			ut64 addr = rz_num_math(NULL, off);
			fcn = rz_analysis_get_function_at(core->analysis, core->offset);
			if (fcn) {
				rz_core_link_stroff(core, fcn);
			} else {
				eprintf("Cannot find function at %08" PFMT64x "\n", addr);
			}
		} else {
			if (rz_list_empty(core->analysis->fcns)) {
				eprintf("Couldn't find any functions\n");
				break;
			}
			rz_list_foreach (core->analysis->fcns, it, fcn) {
				if (rz_cons_is_breaked()) {
					break;
				}
				rz_core_link_stroff(core, fcn);
			}
		}
		free(off);
		break;
	}
	case 'T': // "aaT"
		cmd_analysis_aftertraps(core, input + 1);
		break;
	case 'o': // "aao"
		cmd_analysis_objc(core, false);
		break;
	case 'e': { // "aae"
		bool reg_flags_defined = rz_flag_space_count(core->flags, RZ_FLAGS_FS_REGISTERS);
		if (input[1] == 'f') { // "aaef"
			rz_core_analysis_esil_references_all_functions(core);
		} else if (input[1] == ' ') {
			const char *len = (char *)input + 1;
			char *addr = strchr(input + 2, ' ');
			if (addr) {
				*addr++ = 0;
			}
			rz_core_analysis_esil(core, len, addr);
		} else {
			rz_core_analysis_esil_default(core);
		}
		if (!reg_flags_defined) {
			rz_flag_unset_all_in_space(core->flags, RZ_FLAGS_FS_REGISTERS);
		}
		break;
	}
	case 'r': // "aar"
		(void)rz_core_analysis_refs(core, input + 1);
		break;
	default: // "aa"
		rz_core_cmd_help(core, help_msg_aa);
		break;
	}

	return true;
}

static bool analysis_fcn_data(RzCore *core, const char *input) {
	RzAnalysisFunction *fcn = rz_analysis_get_fcn_in(core->analysis, core->offset, RZ_ANALYSIS_FCN_TYPE_ANY);
	if (fcn) {
		int i;
		bool gap = false;
		ut64 gap_addr = UT64_MAX;
		ut32 fcn_size = rz_analysis_function_size_from_entry(fcn);
		char *bitmap = calloc(1, fcn_size);
		if (bitmap) {
			RzAnalysisBlock *b;
			RzListIter *iter;
			rz_list_foreach (fcn->bbs, iter, b) {
				int f = b->addr - fcn->addr;
				int t = RZ_MIN(f + b->size, fcn_size);
				if (f >= 0) {
					while (f < t) {
						bitmap[f++] = 1;
					}
				}
			}
		}
		for (i = 0; i < fcn_size; i++) {
			ut64 here = fcn->addr + i;
			if (bitmap && bitmap[i]) {
				if (gap) {
					rz_cons_printf("Cd %" PFMT64u " @ 0x%08" PFMT64x "\n", here - gap_addr, gap_addr);
					gap = false;
				}
				gap_addr = UT64_MAX;
			} else {
				if (!gap) {
					gap = true;
					gap_addr = here;
				}
			}
		}
		if (gap) {
			rz_cons_printf("Cd %" PFMT64u " @ 0x%08" PFMT64x "\n", fcn->addr + fcn_size - gap_addr, gap_addr);
		}
		free(bitmap);
		return true;
	}
	return false;
}

static bool analysis_fcn_data_gaps(RzCore *core, const char *input) {
	ut64 end = UT64_MAX;
	RzAnalysisFunction *fcn;
	RzListIter *iter;
	int i, wordsize = (core->rasm->bits == 64) ? 8 : 4;
	rz_list_sort(core->analysis->fcns, cmpaddr);
	rz_list_foreach (core->analysis->fcns, iter, fcn) {
		if (end != UT64_MAX) {
			int range = fcn->addr - end;
			if (range > 0) {
				for (i = 0; i + wordsize < range; i += wordsize) {
					rz_cons_printf("Cd %d @ 0x%08" PFMT64x "\n", wordsize, end + i);
				}
				rz_cons_printf("Cd %d @ 0x%08" PFMT64x "\n", range - i, end + i);
				//rz_cons_printf ("Cd %d @ 0x%08"PFMT64x"\n", range, end);
			}
		}
		end = fcn->addr + rz_analysis_function_size_from_entry(fcn);
	}
	return true;
}

static void cmd_analysis_rtti(RzCore *core, const char *input) {
	switch (input[0]) {
	case '\0': // "avr"
	case 'j': // "avrj"
		rz_analysis_rtti_print_at_vtable(core->analysis, core->offset, input[0]);
		break;
	case 'a': // "avra"
		rz_analysis_rtti_print_all(core->analysis, input[1]);
		break;
	case 'r': // "avrr"
		rz_analysis_rtti_recover_all(core->analysis);
		break;
	case 'D': { // "avrD"
		char *name = rz_str_trim_dup(input + 1);
		char *demangled = rz_analysis_rtti_demangle_class_name(core->analysis, name);
		free(name);
		if (demangled) {
			rz_cons_println(demangled);
			free(demangled);
		}
		break;
	}
	default:
		rz_core_cmd_help(core, help_msg_av);
		break;
	}
}

static void cmd_analysis_virtual_functions(RzCore *core, const char *input) {
	switch (input[0]) {
	case '\0': // "av"
	case '*': // "av*"
	case 'j': // "avj"
		rz_analysis_list_vtables(core->analysis, input[0]);
		break;
	case 'r': // "avr"
		cmd_analysis_rtti(core, input + 1);
		break;
	default:
		rz_core_cmd_help(core, help_msg_av);
		break;
	}
}

static void cmd_analysis_class_method(RzCore *core, const char *input) {
	RzAnalysisClassErr err = RZ_ANALYSIS_CLASS_ERR_SUCCESS;
	char c = input[0];
	switch (c) {
	case ' ': // "acm"
	case '-': // "acm-"
	case 'n': { // "acmn"
		const char *str = rz_str_trim_head_ro(input + 1);
		if (!*str) {
			eprintf("No class name given.\n");
			break;
		}
		char *cstr = strdup(str);
		if (!cstr) {
			break;
		}
		char *end = strchr(cstr, ' ');
		if (!end) {
			eprintf("No method name given.\n");
			free(cstr);
			break;
		}
		*end = '\0';
		char *name_str = end + 1;

		if (c == ' ' || c == 'n') {
			end = strchr(name_str, ' ');
			if (!end) {
				if (c == ' ') {
					eprintf("No offset given.\n");
				} else if (c == 'n') {
					eprintf("No new method name given.\n");
				}
				free(cstr);
				break;
			}
			*end = '\0';
		}

		if (c == ' ') {
			char *addr_str = end + 1;
			end = strchr(addr_str, ' ');
			if (end) {
				*end = '\0';
			}

			RzAnalysisMethod meth;
			meth.name = name_str;
			meth.real_name = rz_str_new(name_str);
			meth.method_type = RZ_ANALYSIS_CLASS_METHOD_DEFAULT;
			meth.addr = rz_num_get(core->num, addr_str);
			meth.vtable_offset = -1;
			if (end) {
				meth.vtable_offset = (int)rz_num_get(core->num, end + 1);
			}
			err = rz_analysis_class_method_set(core->analysis, cstr, &meth);
		} else if (c == 'n') {
			char *new_name_str = end + 1;
			end = strchr(new_name_str, ' ');
			if (end) {
				*end = '\0';
			}

			err = rz_analysis_class_method_rename(core->analysis, cstr, name_str, new_name_str);
		} else if (c == '-') {
			err = rz_analysis_class_method_delete(core->analysis, cstr, name_str);
		}

		free(cstr);
		break;
	}
	default:
		rz_core_cmd_help(core, help_msg_ac);
		break;
	}

	switch (err) {
	case RZ_ANALYSIS_CLASS_ERR_NONEXISTENT_CLASS:
		eprintf("Class does not exist.\n");
		break;
	case RZ_ANALYSIS_CLASS_ERR_NONEXISTENT_ATTR:
		eprintf("Method does not exist.\n");
		break;
	default:
		break;
	}
}

static void cmd_analysis_class_base(RzCore *core, const char *input) {
	RzAnalysisClassErr err = RZ_ANALYSIS_CLASS_ERR_SUCCESS;
	char c = input[0];
	switch (c) {
	case ' ': // "acb"
	case '-': { // "acb-"
		const char *str = rz_str_trim_head_ro(input + 1);
		if (!*str) {
			eprintf("No class name given.\n");
			return;
		}
		char *cstr = strdup(str);
		if (!cstr) {
			break;
		}
		char *end = strchr(cstr, ' ');
		if (end) {
			*end = '\0';
			end++;
		}

		if (!end || *end == '\0') {
			if (c == ' ') {
				rz_analysis_class_list_bases(core->analysis, cstr);
			} else /*if (c == '-')*/ {
				eprintf("No base id given.\n");
			}
			free(cstr);
			break;
		}

		char *base_str = end;
		end = strchr(base_str, ' ');
		if (end) {
			*end = '\0';
		}

		if (c == '-') {
			err = rz_analysis_class_base_delete(core->analysis, cstr, base_str);
			free(cstr);
			break;
		}

		RzAnalysisBaseClass base;
		base.id = NULL;
		base.offset = 0;
		base.class_name = base_str;

		if (end) {
			base.offset = rz_num_get(core->num, end + 1);
		}

		err = rz_analysis_class_base_set(core->analysis, cstr, &base);
		free(base.id);
		free(cstr);
		break;
	}
	default:
		rz_core_cmd_help(core, help_msg_ac);
		break;
	}

	if (err == RZ_ANALYSIS_CLASS_ERR_NONEXISTENT_CLASS) {
		eprintf("Class does not exist.\n");
	}
}

static void cmd_analysis_class_vtable(RzCore *core, const char *input) {
	RzAnalysisClassErr err = RZ_ANALYSIS_CLASS_ERR_SUCCESS;
	char c = input[0];
	switch (c) {
	case 'f': { // "acvf" [offset] ([class_name])
		const char *str = rz_str_trim_head_ro(input + 1);
		if (!*str) {
			eprintf("No offset given\n");
			return;
		}
		char *cstr = strdup(str);
		if (!cstr || !isdigit(cstr[0])) {
			break;
		}
		char *end = strchr(cstr, ' ');
		if (end) {
			*end = '\0';
			end++;
		}
		ut64 offset_arg = rz_num_get(core->num, cstr);
		char *class_arg = NULL;
		if (end) {
			class_arg = (char *)rz_str_trim_head_ro(end);
		}

		if (class_arg) {
			end = (char *)rz_str_trim_head_wp(class_arg); // in case of extra unwanted stuff at the cmd end
			*end = '\0';
		}
		rz_analysis_class_list_vtable_offset_functions(core->analysis, class_arg, offset_arg);

		free(cstr);
		break;
	}
	case ' ': // "acv"
	case '-': { // "acv-"
		const char *str = rz_str_trim_head_ro(input + 1);
		if (!*str) {
			eprintf("No class name given.\n");
			return;
		}
		char *cstr = strdup(str);
		if (!cstr) {
			break;
		}
		char *end = strchr(cstr, ' ');
		if (end) {
			*end = '\0';
			end++;
		}

		if (!end || *end == '\0') {
			if (c == ' ') {
				rz_analysis_class_list_vtables(core->analysis, cstr);
			} else /*if (c == '-')*/ {
				eprintf("No vtable id given. See acv [class name].\n");
			}
			free(cstr);
			break;
		}

		char *arg1_str = end;

		if (c == '-') {
			err = rz_analysis_class_vtable_delete(core->analysis, cstr, arg1_str);
			free(cstr);
			break;
		}

		end = strchr(arg1_str, ' ');
		if (end) {
			*end = '\0';
		}

		RzAnalysisVTable vtable;
		vtable.id = NULL;
		vtable.addr = rz_num_get(core->num, arg1_str);
		vtable.offset = 0;
		vtable.size = 0;

		char *arg3_str = NULL;
		if (end) {
			vtable.offset = rz_num_get(core->num, end + 1);
			// end + 1 won't work on extra whitespace between arguments, TODO
			arg3_str = strchr(end + 1, ' ');
		}

		if (arg3_str) {
			vtable.size = rz_num_get(core->num, arg3_str + 1);
		}

		err = rz_analysis_class_vtable_set(core->analysis, cstr, &vtable);
		free(vtable.id);
		free(cstr);
		break;
	}
	default:
		rz_core_cmd_help(core, help_msg_ac);
		break;
	}

	if (err == RZ_ANALYSIS_CLASS_ERR_NONEXISTENT_CLASS) {
		eprintf("Class does not exist.\n");
	}
}

static void cmd_analysis_classes(RzCore *core, const char *input) {
	switch (input[0]) {
	case 'l': // "acl"
		if (input[1] == 'l') { // "acll" (name)
			char mode = 0;
			int arg_offset = 2;
			if (input[2] == 'j') {
				arg_offset++;
				mode = 'j';
			}
			const char *arg = rz_str_trim_head_ro(input + arg_offset);
			if (*arg) { // if there is an argument
				char *class_name = strdup(arg);
				if (!class_name) {
					break;
				}
				char *name_end = (char *)rz_str_trim_head_wp(class_name);
				*name_end = 0; // trim the whitespace around the name
				if (mode == 'j') {
					PJ *pj = pj_new();
					rz_analysis_class_json(core->analysis, pj, class_name);
					rz_cons_printf("%s\n", pj_string(pj));
					pj_free(pj);
				} else {
					rz_analysis_class_print(core->analysis, class_name, true);
				}
				free(class_name);
				break;
			}
		}
		rz_analysis_class_list(core->analysis, input[1]);
		break;
	case ' ': // "ac"
	case '-': // "ac-"
	case 'n': { // "acn"
		const char *str = rz_str_trim_head_ro(input + 1);
		if (!*str) {
			break;
		}
		char *cstr = strdup(str);
		if (!cstr) {
			break;
		}
		char *end = strchr(cstr, ' ');
		if (end) {
			*end = '\0';
		}
		if (input[0] == '-') {
			rz_analysis_class_delete(core->analysis, cstr);
		} else if (input[0] == 'n') {
			if (!end) {
				eprintf("No new class name given.\n");
			} else {
				char *new_name = end + 1;
				end = strchr(new_name, ' ');
				if (end) {
					*end = '\0';
				}
				RzAnalysisClassErr err = rz_analysis_class_rename(core->analysis, cstr, new_name);
				if (err == RZ_ANALYSIS_CLASS_ERR_NONEXISTENT_CLASS) {
					eprintf("Class does not exist.\n");
				} else if (err == RZ_ANALYSIS_CLASS_ERR_CLASH) {
					eprintf("A class with this name already exists.\n");
				}
			}
		} else {
			rz_analysis_class_create(core->analysis, cstr);
		}
		free(cstr);
		break;
	}
	case 'v': // "acv"
		cmd_analysis_class_vtable(core, input + 1);
		break;
	case 'b': // "acb"
		cmd_analysis_class_base(core, input + 1);
		break;
	case 'm': // "acm"
		cmd_analysis_class_method(core, input + 1);
		break;
	case 'g': { // "acg"
		RzGraph *graph = rz_analysis_class_get_inheritance_graph(core->analysis);
		if (!graph) {
			eprintf("Couldn't create graph");
			break;
		}
		rz_core_graph_print(core, graph, -1, false, input + 1);
		rz_graph_free(graph);
	} break;
	default: // "ac?"
		rz_core_cmd_help(core, help_msg_ac);
		break;
	}
}

static void show_reg_args(RzCore *core, int nargs, RzStrBuf *sb) {
	int i;
	char regname[8];
	if (nargs < 0) {
		nargs = 4; // default args if not defined
	}
	for (i = 0; i < nargs; i++) {
		snprintf(regname, sizeof(regname), "A%d", i);
		ut64 v = rz_reg_getv(core->analysis->reg, regname);
		if (sb) {
			rz_strbuf_appendf(sb, "%s0x%08" PFMT64x, i ? ", " : "", v);
		} else {
			rz_cons_printf("A%d 0x%08" PFMT64x "\n", i, v);
		}
	}
}

// ripped from disasm.c: dupe code from there
// TODO: Implement aC* and aCj
static void cmd_analysis_aC(RzCore *core, const char *input) {
	bool is_aCer = false;
	const char *cc = rz_analysis_cc_default(core->analysis);
	RzAnalysisFuncArg *arg;
	RzListIter *iter;
	RzListIter *nextele;
	const char *iarg = strchr(input, ' ');
	if (input[0] == 'e' && input[1] == 'f') { // "aCf"
		// hacky :D
		rz_core_cmdf(core, ".aCe* $$ @@=`pdr~call`");
		return;
	}
	if (iarg) {
		iarg++;
	}
	if (!iarg) {
		eprintf("Usage: aC[e] [addr-of-call] # analyze call args (aCe does esil emulation with abte)\n");
		return;
	}
	RzStrBuf *sb = rz_strbuf_new("");
	ut64 pcv = rz_num_math(core->num, iarg);
	if (input[0] == 'e') { // "aCe"
		is_aCer = (input[1] == '*');
		rz_core_cmdf(core, ".abte 0x%08" PFMT64x, pcv);
	}
	RzAnalysisOp *op = rz_core_analysis_op(core, pcv, -1);
	if (!op) {
		rz_strbuf_free(sb);
		return;
	}
	bool go_on = true;
	if (op->type != RZ_ANALYSIS_OP_TYPE_CALL) {
		show_reg_args(core, -1, sb);
		go_on = false;
	}
	const char *fcn_name = NULL;
	RzAnalysisFunction *fcn;
	if (go_on) {
		fcn = rz_analysis_get_function_at(core->analysis, pcv);
		if (fcn) {
			fcn_name = fcn->name;
		} else {
			RzFlagItem *item = rz_flag_get_i(core->flags, op->jump);
			if (item) {
				fcn_name = item->name;
			}
		}
		char *key = (fcn_name) ? resolve_fcn_name(core->analysis, fcn_name) : NULL;
		if (key) {
			const char *fcn_type = rz_type_func_ret(core->analysis->sdb_types, key);
			int nargs = rz_type_func_args_count(core->analysis->sdb_types, key);
			// remove other comments
			if (fcn_type) {
				rz_strbuf_appendf(sb, "%s%s%s(", rz_str_get_null(fcn_type),
					(*fcn_type && fcn_type[strlen(fcn_type) - 1] == '*') ? "" : " ",
					rz_str_get_null(key));
				if (!nargs) {
					rz_strbuf_appendf(sb, "void)\n");
				}
			} else {
				eprintf("Cannot find any function type..lets just use some standards?\n");
			}
		} else {
			if (is_aCer) {
				show_reg_args(core, -1, sb);
				go_on = true;
			} else {
				show_reg_args(core, -1, NULL);
				go_on = false;
			}
		}
	}
	if (go_on) {
		ut64 s_width = (core->analysis->bits == 64) ? 8 : 4;
		const char *sp = rz_reg_get_name(core->analysis->reg, RZ_REG_NAME_SP);
		ut64 spv = rz_reg_getv(core->analysis->reg, sp);
		rz_reg_setv(core->analysis->reg, sp, spv + s_width); // temporarily set stack ptr to sync with carg.c
		RzList *list = rz_core_get_func_args(core, fcn_name);
		if (!rz_list_empty(list)) {
			rz_list_foreach (list, iter, arg) {
				nextele = rz_list_iter_get_next(iter);
				if (!arg->fmt) {
					rz_strbuf_appendf(sb, "?%s", nextele ? ", " : "");
				} else {
					// print_fcn_arg (core, arg->orig_c_type, arg->name, arg->fmt, arg->src, on_stack, 0);
					// const char *fmt = arg->orig_c_type;
					ut64 addr = arg->src;
					char *res = rz_core_cmd_strf(core, "pfq %s @ 0x%08" PFMT64x, arg->fmt, addr);
					// rz_cons_printf ("pfq *%s @ 0x%08" PFMT64x"\n", arg->fmt, addr);
					rz_str_trim(res);
					rz_strbuf_appendf(sb, "%s", res);
					free(res);
				}
			}
			rz_strbuf_appendf(sb, ")");
		} else {
			// function name not resolved
			int i, nargs = 4; // DEFAULT_NARGS;
			if (fcn) {
				// @TODO: fcn->nargs should be updated somewhere and used here instead
				nargs = rz_analysis_var_count(core->analysis, fcn, 's', 1) +
					rz_analysis_var_count(core->analysis, fcn, 'b', 1) +
					rz_analysis_var_count(core->analysis, fcn, 'r', 1);
			}
			if (nargs > 0) {
				if (fcn_name) {
					rz_strbuf_appendf(sb, "; %s(", fcn_name);
				} else {
					rz_strbuf_appendf(sb, "; 0x%" PFMT64x "(", pcv);
				}
				for (i = 0; i < nargs; i++) {
					ut64 v = rz_debug_arg_get(core->dbg, cc, i);
					rz_strbuf_appendf(sb, "%s0x%" PFMT64x, i ? ", " : "", v);
				}
				rz_strbuf_appendf(sb, ")");
			}
		}
		rz_reg_setv(core->analysis->reg, sp, spv); // reset stack ptr
	}
	char *s = rz_strbuf_drain(sb);
	if (is_aCer) {
		char *u = rz_base64_encode_dyn((const ut8 *)s, strlen(s));
		if (u) {
			rz_cons_printf("CCu base64:%s\n", u);
			free(u);
		}
	} else {
		rz_cons_printf("%s\n", s);
	}
	free(s);
}

RZ_IPI int rz_cmd_analysis(void *data, const char *input) {
	const char *r;
	RzCore *core = (RzCore *)data;
	ut32 tbs = core->blocksize;
	switch (input[0]) {
	case 'p': // "ap"
	{
		const ut8 *prelude = (const ut8 *)"\xe9\x2d"; //:fffff000";
		const int prelude_sz = 2;
		const int bufsz = 4096;
		ut8 *buf = calloc(1, bufsz);
		ut64 off = core->offset;
		if (input[1] == ' ') {
			off = rz_num_math(core->num, input + 1);
			rz_io_read_at(core->io, off - bufsz + prelude_sz, buf, bufsz);
		} else {
			rz_io_read_at(core->io, off - bufsz + prelude_sz, buf, bufsz);
		}
		//const char *prelude = "\x2d\xe9\xf0\x47"; //:fffff000";
		rz_mem_reverse(buf, bufsz);
		//rz_print_hexdump (NULL, off, buf, bufsz, 16, -16);
		const ut8 *pos = rz_mem_mem(buf, bufsz, prelude, prelude_sz);
		if (pos) {
			int delta = (size_t)(pos - buf);
			eprintf("POS = %d\n", delta);
			eprintf("HIT = 0x%" PFMT64x "\n", off - delta);
			rz_cons_printf("0x%08" PFMT64x "\n", off - delta);
		} else {
			eprintf("Cannot find prelude\n");
		}
		free(buf);
	} break;
	case '8': // "a8"
	{
		ut8 *buf = malloc(strlen(input) + 1);
		if (buf) {
			int len = rz_hex_str2bin(input + 1, buf);
			if (len > 0) {
				core_analysis_bytes(core, buf, len, 0, input[1]);
			}
			free(buf);
		}
	} break;
	case 'b': // "ab"
		switch (input[1]) {
		case 'a': // "aba"
			rz_core_cmdf(core, "aeab%s", input + 1);
			break;
		case ',': // "ab,"
		case 't': // "abt"
			cmd_analysis_abt(core, input + 2);
			break;
		case 'l': // "abl"
			if (input[2] == '?') {
				rz_core_cmd_help(core, help_msg_abl);
			} else {
				analysis_bb_list(core, input + 2);
			}
			break;
		case 'j': { // "abj"
			ut64 addr = core->offset;
			if (input[2] && input[2] != '.') {
				addr = rz_num_math(core->num, input + 2);
			}
			RzAnalysisBlock *bb = rz_analysis_find_most_relevant_block_in(core->analysis, addr);
			if (!bb) {
				eprintf("No basic block at 0x%" PFMT64x "\n", addr);
				break;
			}
			rz_core_analysis_bb_info_print(core, bb, addr, RZ_OUTPUT_MODE_JSON);
			break;
		}
		case 0:
		case ' ': { // "ab "
			// find block
			ut64 addr = core->offset;
			if (input[1] && input[1] != '.') {
				addr = rz_num_math(core->num, input + 1);
			}
			RzAnalysisBlock *bb = rz_analysis_find_most_relevant_block_in(core->analysis, addr);
			if (!bb) {
				eprintf("No basic block at 0x%" PFMT64x "\n", addr);
				break;
			}
			rz_core_analysis_bb_info_print(core, bb, addr, RZ_OUTPUT_MODE_LONG);
			break;
		}
		default:
			rz_core_cmd_help(core, help_msg_ab);
			break;
		}
		break;
	case 'c': // "ac"
		cmd_analysis_classes(core, input + 1);
		break;
	case 'C': // "aC"
		cmd_analysis_aC(core, input + 1);
		break;
	case 'i': cmd_analysis_info(core, input + 1); break; // "ai"
	case 'r': cmd_analysis_reg(core, input + 1); break; // "ar"
	case 'e': cmd_analysis_esil(core, input + 1); break; // "ae"
	case 'L': return rz_core_cmd0(core, "e asm.arch=??"); break;
	case 'o': cmd_analysis_opcode(core, input + 1); break; // "ao"
	case 'O': cmd_analysis_bytes(core, input + 1); break; // "aO"
	case 'F': // "aF"
		rz_core_analysis_fcn(core, core->offset, UT64_MAX, RZ_ANALYSIS_REF_TYPE_NULL, 1);
		break;
	case 'f': // "af"
	{
		int res = rz_cmd_analysis_fcn(core, input + 1);
		if (!res) {
			return false;
		}
	} break;
	case 'n': // 'an'
	{
		const char *name = NULL;
		bool use_json = false;

		if (input[1] == 'j') {
			use_json = true;
			input++;
		}

		if (input[1] == ' ') {
			name = input + 1;
			while (name[0] == ' ') {
				name++;
			}
			char *end = strchr(name, ' ');
			if (end) {
				*end = '\0';
			}
			if (*name == '\0') {
				name = NULL;
			}
		}

		cmd_an(core, use_json, name);
	} break;
	case 'g': // "ag"
		cmd_analysis_graph(core, input + 1);
		break;
	case 's': // "as"
		cmd_analysis_syscall(core, input + 1);
		break;
	case 'v': // "av"
		cmd_analysis_virtual_functions(core, input + 1);
		break;
	case 'x': // "ax"
		if (!cmd_analysis_refs(core, input + 1)) {
			return false;
		}
		break;
	case '*': // "a*"
		rz_core_analysis_fcn_list(core, NULL, "*");
		rz_core_analysis_hint_list(core->analysis, '*');
		rz_analysis_xrefs_list(core->analysis, '*');
		break;
	case 'a': // "aa"
		if (!cmd_analysis_all(core, input + 1)) {
			return false;
		}
		break;
	case 'd': // "ad"
		switch (input[1]) {
		case 'f': // "adf"
			if (input[2] == 'g') {
				analysis_fcn_data_gaps(core, rz_str_trim_head_ro(input + 1));
			} else {
				analysis_fcn_data(core, input + 1);
			}
			break;
		case 't': // "adt"
			cmd_analysis_trampoline(core, input + 2);
			break;
		case ' ': { // "ad"
			const int default_depth = 1;
			const char *p;
			int a, b;
			a = rz_num_math(core->num, input + 2);
			p = strchr(input + 2, ' ');
			b = p ? rz_num_math(core->num, p + 1) : default_depth;
			if (a < 1) {
				a = 1;
			}
			if (b < 1) {
				b = 1;
			}
			rz_core_analysis_data(core, core->offset, a, b, 0);
		} break;
		case 'k': // "adk"
			r = rz_analysis_data_kind(core->analysis,
				core->offset, core->block, core->blocksize);
			rz_cons_println(r);
			break;
		case '\0': // "ad"
			rz_core_analysis_data(core, core->offset, 2 + (core->blocksize / 4), 1, 0);
			break;
		case '4': // "ad4"
			rz_core_analysis_data(core, core->offset, 2 + (core->blocksize / 4), 1, 4);
			break;
		case '8': // "ad8"
			rz_core_analysis_data(core, core->offset, 2 + (core->blocksize / 4), 1, 8);
			break;
		default:
			rz_core_cmd_help(core, help_msg_ad);
			break;
		}
		break;
	case 'h': // "ah"
		cmd_analysis_hint(core, input + 1);
		break;
	case 'j': // "aj"
		rz_core_analysis_fcn_list(core, NULL, "j");
		break;
	case 0: // "a"
		rz_core_analysis_info(core, "");
		break;
	default:
		rz_core_cmd_help(core, help_msg_a);
		break;
	}
	if (tbs != core->blocksize) {
		rz_core_block_size(core, tbs);
	}
	if (rz_cons_is_breaked()) {
		rz_cons_clear_line(1);
	}
	return 0;
}

RZ_IPI RzCmdStatus rz_analysis_function_blocks_list_handler(RzCore *core, int argc, const char **argv, RzOutputMode mode) {
	ut64 addr = argc > 1 ? rz_num_math(core->num, argv[1]) : core->offset;
	RzList *l = rz_analysis_get_functions_in(core->analysis, addr);
	if (rz_list_empty(l)) {
		eprintf("No functions at 0x%" PFMT64x, addr);
		return RZ_CMD_STATUS_ERROR;
	}
	RzAnalysisFunction *fcn = rz_list_first(l);
	rz_core_analysis_bbs_info_print(core, fcn, mode);
	return RZ_CMD_STATUS_OK;
}

RZ_IPI RzCmdStatus rz_analysis_function_blocks_del_handler(RzCore *core, int argc, const char **argv) {
	ut64 addr = argc > 1 ? rz_num_math(core->num, argv[1]) : core->offset;
	RzAnalysisBlock *b = rz_analysis_find_most_relevant_block_in(core->analysis, addr);
	if (!b) {
		eprintf("Cannot find basic block\n");
		return RZ_CMD_STATUS_ERROR;
	}
	RzAnalysisFunction *fcn = rz_list_first(b->fcns);
	rz_analysis_function_remove_block(fcn, b);
	return RZ_CMD_STATUS_OK;
}

RZ_IPI RzCmdStatus rz_analysis_function_blocks_del_all_handler(RzCore *core, int argc, const char **argv) {
	ut64 addr = argc > 1 ? rz_num_math(core->num, argv[1]) : core->offset;
	RzAnalysisFunction *fcn = rz_analysis_get_fcn_in(core->analysis, addr, -1);
	if (!fcn) {
		eprintf("Cannot find function\n");
		return RZ_CMD_STATUS_ERROR;
	}
	while (!rz_list_empty(fcn->bbs)) {
		rz_analysis_function_remove_block(fcn, rz_list_first(fcn->bbs));
	}
	return RZ_CMD_STATUS_OK;
}

RZ_IPI RzCmdStatus rz_analysis_function_blocks_edge_handler(RzCore *core, int argc, const char **argv) {
	ut64 switch_addr = rz_num_math(core->num, argv[1]);
	ut64 case_addr = rz_num_math(core->num, argv[2]);
	RzList *blocks = rz_analysis_get_blocks_in(core->analysis, switch_addr);
	if (!rz_list_empty(blocks)) {
		rz_list_free(blocks);
		return RZ_CMD_STATUS_ERROR;
	}
	rz_analysis_block_add_switch_case(rz_list_first(blocks), switch_addr, 0, case_addr);
	rz_list_free(blocks);
	return RZ_CMD_STATUS_OK;
}

RZ_IPI RzCmdStatus rz_analysis_function_returns_handler(RzCore *core, int argc, const char **argv) {
	ut64 addr = argc > 1 ? rz_num_math(core->num, argv[1]) : core->offset;
	RzList *l = rz_analysis_get_functions_in(core->analysis, addr);
	if (rz_list_empty(l)) {
		eprintf("No functions at 0x%" PFMT64x, addr);
		return RZ_CMD_STATUS_ERROR;
	}
	RzAnalysisFunction *fcn = rz_list_first(l);
	rz_core_analysis_fcn_returns(core, fcn);
	return RZ_CMD_STATUS_OK;
}

RZ_IPI RzCmdStatus rz_analysis_function_blocks_asciiart_handler(RzCore *core, int argc, const char **argv) {
	ut64 addr = argc > 1 ? rz_num_math(core->num, argv[1]) : core->offset;
	RzList *l = rz_analysis_get_functions_in(core->analysis, addr);
	if (rz_list_empty(l)) {
		eprintf("No functions at 0x%" PFMT64x, addr);
		return RZ_CMD_STATUS_ERROR;
	}
	RzAnalysisFunction *fcn = rz_list_first(l);
	rz_core_analysis_bbs_asciiart(core, fcn);
	return RZ_CMD_STATUS_OK;
}

RZ_IPI RzCmdStatus rz_analysis_function_blocks_info_handler(RzCore *core, int argc, const char **argv, RzOutputMode mode) {
	ut64 addr = argc > 1 ? rz_num_math(core->num, argv[1]) : core->offset;
	RzAnalysisBlock *bb = rz_analysis_find_most_relevant_block_in(core->analysis, addr);
	if (!bb) {
		eprintf("No basic block at 0x%" PFMT64x, core->offset);
		return RZ_CMD_STATUS_ERROR;
	}
	rz_core_analysis_bb_info_print(core, bb, addr, mode);
	return RZ_CMD_STATUS_OK;
}

RZ_IPI RzCmdStatus rz_analysis_function_blocks_add_handler(RzCore *core, int argc, const char **argv) {
	RzCmdStatus res = RZ_CMD_STATUS_ERROR;
	ut64 fcn_addr = rz_num_math(core->num, argv[1]);
	ut64 addr = rz_num_math(core->num, argv[2]);
	ut64 size = rz_num_math(core->num, argv[3]);
	ut64 jump = argc > 4 ? rz_num_math(core->num, argv[4]) : UT64_MAX;
	ut64 fail = argc > 5 ? rz_num_math(core->num, argv[5]) : UT64_MAX;
	RzAnalysisDiff *diff = NULL;
	if (argc > 6) {
		diff = rz_analysis_diff_new();
		diff->type = argv[6][0] == 'm' ? RZ_ANALYSIS_DIFF_TYPE_MATCH : RZ_ANALYSIS_DIFF_TYPE_UNMATCH;
	}
	RzAnalysisFunction *fcn = rz_analysis_get_function_at(core->analysis, fcn_addr);
	if (!fcn) {
		eprintf("Cannot find function at 0x%" PFMT64x "\n", fcn_addr);
		goto err;
	}
	if (!rz_analysis_fcn_add_bb(core->analysis, fcn, addr, size, jump, fail, diff)) {
		eprintf("Cannot add basic block at 0x%" PFMT64x " to fcn at 0x%" PFMT64x "\n", addr, fcn_addr);
		goto err;
	}
	res = RZ_CMD_STATUS_OK;
err:
	rz_analysis_diff_free(diff);
	return res;
}

RZ_IPI RzCmdStatus rz_analysis_function_blocks_color_handler(RzCore *core, int argc, const char **argv) {
	ut64 addr = rz_num_math(core->num, argv[1]);
	ut32 color = (ut32)rz_num_math(core->num, argv[2]);
	RzAnalysisBlock *block = rz_analysis_find_most_relevant_block_in(core->analysis, addr);
	if (!block) {
		eprintf("No basic block at 0x%08" PFMT64x "\n", addr);
		return RZ_CMD_STATUS_ERROR;
	}
	block->colorize = color;
	return RZ_CMD_STATUS_OK;
}

RZ_IPI RzCmdStatus rz_analysis_function_setbits_handler(RzCore *core, int argc, const char **argv) {
	int bits = atoi(argv[1]);
	RzAnalysisFunction *fcn = rz_analysis_get_fcn_in(core->analysis, core->offset, 0);
	if (!fcn) {
		eprintf("No function at 0x%" PFMT64x "\n", core->offset);
	}
	RzListIter *iter;
	RzAnalysisBlock *bb;
	rz_list_foreach (fcn->bbs, iter, bb) {
		rz_analysis_hint_set_bits(core->analysis, bb->addr, bits);
		rz_analysis_hint_set_bits(core->analysis, bb->addr + bb->size, core->analysis->bits);
	}
	fcn->bits = bits;
	return RZ_CMD_STATUS_OK;
}

RZ_IPI RzCmdStatus rz_analysis_function_signature_handler(RzCore *core, int argc, const char **argv, RzOutputMode mode) {
	RzAnalysisFunction *f = rz_analysis_get_fcn_in(core->analysis, core->offset, -1);
	if (!f) {
		eprintf("Cannot find function in 0x%08" PFMT64x "\n", core->offset);
		return RZ_CMD_STATUS_ERROR;
	}

	if (argc > 1) {
		// set signature
		rz_core_analysis_function_set_signature(core, f, argv[1]);
	} else {
		// get signature
		char *str = NULL;
		switch (mode) {
		case RZ_OUTPUT_MODE_STANDARD: {
			str = rz_analysis_function_get_signature(f);
			break;
		}
		case RZ_OUTPUT_MODE_JSON: {
			str = rz_analysis_function_get_json(f);
			break;
		}
		default:
			rz_warn_if_reached();
			return RZ_CMD_STATUS_ERROR;
		}
		rz_cons_println(str);
		free(str);
	}
	return RZ_CMD_STATUS_OK;
}

RZ_IPI RzCmdStatus rz_analysis_function_signature_editor_handler(RzCore *core, int argc, const char **argv) {
	rz_core_analysis_function_signature_editor(core, core->offset);
	return RZ_CMD_STATUS_OK;
}

RZ_IPI RzCmdStatus rz_analysis_function_signature_type_handler(RzCore *core, int argc, const char **argv) {
	RzAnalysisFunction *fcn = rz_analysis_get_fcn_in(core->analysis, core->offset, -1);
	if (!fcn) {
		eprintf("Cannot find function in 0x%08" PFMT64x "\n", core->offset);
		return RZ_CMD_STATUS_ERROR;
	}

	char *type = rz_str_newf("type.%s", argv[1]);
	if (sdb_exists(core->analysis->sdb_types, type)) {
		char *query = rz_str_newf("analysis/types/func.%s.ret=%s", fcn->name, argv[1]);
		sdb_querys(core->sdb, NULL, 0, query);
		free(query);
	}
	free(type);
	return RZ_CMD_STATUS_OK;
}

RZ_IPI RzCmdStatus rz_analysis_function_xrefs_handler(RzCore *core, int argc, const char **argv, RzOutputMode mode) {
	RzAnalysisFunction *fcn = rz_analysis_get_fcn_in(core->analysis, core->offset, -1);
	if (!fcn) {
		eprintf("Cannot find function in 0x%08" PFMT64x "\n", core->offset);
		return RZ_CMD_STATUS_ERROR;
	}

	PJ *pj = NULL;
	if (mode == RZ_OUTPUT_MODE_JSON) {
		pj = rz_core_pj_new(core);
		pj_a(pj);
	}

	ut64 oaddr = core->offset;
	RzAnalysisXRef *xref;
	RzListIter *iter;
	RzList *xrefs = rz_analysis_function_get_xrefs_from(fcn);
	rz_list_foreach (xrefs, iter, xref) {
		switch (mode) {
		case RZ_OUTPUT_MODE_JSON:
			pj_o(pj);
			pj_ks(pj, "type", rz_analysis_ref_type_tostring(xref->type));
			pj_kn(pj, "from", xref->from);
			pj_kn(pj, "to", xref->to);
			pj_end(pj);
			break;
		case RZ_OUTPUT_MODE_STANDARD:
			rz_cons_printf("%c 0x%08" PFMT64x " -> ", xref->type, xref->from);
			switch (xref->type) {
			case RZ_ANALYSIS_REF_TYPE_NULL:
				rz_cons_printf("0x%08" PFMT64x " ", xref->to);
				break;
			case RZ_ANALYSIS_REF_TYPE_CODE:
			case RZ_ANALYSIS_REF_TYPE_CALL:
			case RZ_ANALYSIS_REF_TYPE_DATA:
				rz_cons_printf("0x%08" PFMT64x " ", xref->to);
				rz_core_seek(core, xref->from, 1);
				rz_core_print_disasm_instructions(core, 0, 1);
				break;
			case RZ_ANALYSIS_REF_TYPE_STRING: {
				char *s = rz_core_cmd_strf(core, "pxr 8 @ 0x%08" PFMT64x, xref->to);
				char *nl = strchr(s, '\n');
				if (nl) {
					*nl = 0;
				}
				rz_cons_printf("%s\n", s);
				free(s);
				break;
			}
			}
			break;
		default:
			rz_return_val_if_reached(RZ_CMD_STATUS_ERROR);
		}
	}
	rz_list_free(xrefs);
	rz_core_seek(core, oaddr, 1);
	if (mode == RZ_OUTPUT_MODE_JSON) {
		pj_end(pj);
		rz_cons_println(pj_string(pj));
		pj_free(pj);
	}
	return RZ_CMD_STATUS_OK;
}

RZ_IPI RzCmdStatus rz_analysis_function_stacksz_handler(RzCore *core, int argc, const char **argv) {
	RzAnalysisFunction *fcn = rz_analysis_get_fcn_in(core->analysis, core->offset, -1);
	if (!fcn) {
		eprintf("Cannot find function in 0x%08" PFMT64x "\n", core->offset);
		return RZ_CMD_STATUS_ERROR;
	}

	fcn->maxstack = rz_num_math(core->num, argv[1]);
	return RZ_CMD_STATUS_OK;
}

RZ_IPI RzCmdStatus rz_analysis_function_address_handler(RzCore *core, int argc, const char **argv, RzOutputMode mode) {
	RzAnalysisFunction *fcn = rz_analysis_get_fcn_in(core->analysis, core->offset, -1);
	if (!fcn) {
		eprintf("Cannot find function in 0x%08" PFMT64x "\n", core->offset);
		return RZ_CMD_STATUS_ERROR;
	}

	PJ *pj = NULL;
	switch (mode) {
	case RZ_OUTPUT_MODE_STANDARD:
		rz_cons_printf("0x%08" PFMT64x "\n", fcn->addr);
		break;
	case RZ_OUTPUT_MODE_JSON:
		pj = rz_core_pj_new(core);
		if (!pj) {
			return RZ_CMD_STATUS_ERROR;
		}
		pj_o(pj);
		if (fcn) {
			pj_ki(pj, "address", fcn->addr);
		}
		pj_end(pj);
		rz_cons_println(pj_string(pj));
		pj_free(pj);
		break;
	default:
		rz_return_val_if_reached(RZ_CMD_STATUS_ERROR);
	}
	return RZ_CMD_STATUS_OK;
}

RZ_IPI RzCmdStatus rz_analysis_function_until_handler(RzCore *core, int argc, const char **argv) {
	ut64 addr_end = rz_num_math(core->num, argv[1]);
	if (addr_end < core->offset) {
		eprintf("Invalid address ranges\n");
		return RZ_CMD_STATUS_ERROR;
	}
	rz_core_analysis_function_until(core, addr_end);
	return RZ_CMD_STATUS_OK;
}

RZ_IPI RzCmdStatus rz_analysis_function_vars_handler(RzCore *core, int argc, const char **argv, RzOutputMode mode) {
	RzAnalysisFunction *fcn = rz_analysis_get_fcn_in(core->analysis, core->offset, -1);
	if (!fcn) {
		eprintf("Cannot find function in 0x%08" PFMT64x "\n", core->offset);
		return RZ_CMD_STATUS_ERROR;
	}

	PJ *pj = NULL;
	const char *bp = NULL;
	RzList *list;
	RzListIter *iter;
	RzAnalysisVar *var;
	switch (mode) {
	case RZ_OUTPUT_MODE_STANDARD:
		rz_analysis_var_list_show(core->analysis, fcn, RZ_ANALYSIS_VAR_KIND_SPV, '\0', NULL);
		rz_analysis_var_list_show(core->analysis, fcn, RZ_ANALYSIS_VAR_KIND_BPV, '\0', NULL);
		rz_analysis_var_list_show(core->analysis, fcn, RZ_ANALYSIS_VAR_KIND_REG, '\0', NULL);
		break;
	case RZ_OUTPUT_MODE_RIZIN:
		bp = rz_reg_get_name(core->analysis->reg, RZ_REG_NAME_BP);
		rz_cons_printf("f-fcnvar*\n");
		list = rz_analysis_var_all_list(core->analysis, fcn);
		rz_list_foreach (list, iter, var) {
			rz_cons_printf("f fcnvar.%s @ %s%s%d\n", var->name, bp,
				var->delta >= 0 ? "+" : "", var->delta);
		}
		break;
	case RZ_OUTPUT_MODE_JSON:
		pj = rz_core_pj_new(core);
		if (!pj) {
			return RZ_CMD_STATUS_ERROR;
		}
		pj_o(pj);
		pj_k(pj, "sp");
		rz_analysis_var_list_show(core->analysis, fcn, RZ_ANALYSIS_VAR_KIND_SPV, 'j', pj);
		pj_k(pj, "bp");
		rz_analysis_var_list_show(core->analysis, fcn, RZ_ANALYSIS_VAR_KIND_BPV, 'j', pj);
		pj_k(pj, "reg");
		rz_analysis_var_list_show(core->analysis, fcn, RZ_ANALYSIS_VAR_KIND_REG, 'j', pj);
		pj_end(pj);
		rz_cons_println(pj_string(pj));
		pj_free(pj);
		break;
	default:
		rz_return_val_if_reached(RZ_CMD_STATUS_ERROR);
	}
	return RZ_CMD_STATUS_OK;
}

RZ_IPI RzCmdStatus rz_analysis_function_vars_dis_refs_handler(RzCore *core, int argc, const char **argv) {
	RzAnalysisFunction *fcn = rz_analysis_get_fcn_in(core->analysis, core->offset, -1);
	if (!fcn) {
		eprintf("Cannot find function in 0x%08" PFMT64x "\n", core->offset);
		return RZ_CMD_STATUS_ERROR;
	}

	ut64 oaddr = core->offset;
	RzListIter *iter;
	RzAnalysisVar *var;
	RzList *list = rz_analysis_var_all_list(core->analysis, fcn);
	rz_list_foreach (list, iter, var) {
		rz_cons_printf("* %s\n", var->name);
		RzAnalysisVarAccess *acc;
		rz_vector_foreach(&var->accesses, acc) {
			if (!(acc->type & RZ_ANALYSIS_VAR_ACCESS_TYPE_READ)) {
				continue;
			}
			rz_cons_printf("R 0x%" PFMT64x "  ", fcn->addr + acc->offset);
			rz_core_seek(core, fcn->addr + acc->offset, 1);
			rz_core_print_disasm_instructions(core, 0, 1);
		}
		rz_vector_foreach(&var->accesses, acc) {
			if (!(acc->type & RZ_ANALYSIS_VAR_ACCESS_TYPE_WRITE)) {
				continue;
			}
			rz_cons_printf("W 0x%" PFMT64x "  ", fcn->addr + acc->offset);
			rz_core_seek(core, fcn->addr + acc->offset, 1);
			rz_core_print_disasm_instructions(core, 0, 1);
		}
	}
	rz_core_seek(core, oaddr, 0);
	rz_list_free(list);
	return RZ_CMD_STATUS_OK;
}

RZ_IPI RzCmdStatus rz_analysis_function_vars_del_handler(RzCore *core, int argc, const char **argv) {
	RzAnalysisFunction *fcn = rz_analysis_get_fcn_in(core->analysis, core->offset, -1);
	if (!fcn) {
		eprintf("Cannot find function in 0x%08" PFMT64x "\n", core->offset);
		return RZ_CMD_STATUS_ERROR;
	}

	function_delete_var_cmd(core, fcn, RZ_ANALYSIS_VAR_KIND_SPV, argv[1]);
	function_delete_var_cmd(core, fcn, RZ_ANALYSIS_VAR_KIND_BPV, argv[1]);
	function_delete_var_cmd(core, fcn, RZ_ANALYSIS_VAR_KIND_REG, argv[1]);
	return RZ_CMD_STATUS_OK;
}

RZ_IPI RzCmdStatus rz_analysis_function_vars_detect_handler(RzCore *core, int argc, const char **argv) {
	RzAnalysisFunction *fcn = rz_analysis_get_fcn_in(core->analysis, core->offset, -1);
	if (!fcn) {
		eprintf("Cannot find function in 0x%08" PFMT64x "\n", core->offset);
		return RZ_CMD_STATUS_ERROR;
	}

	rz_analysis_function_delete_all_vars(fcn);
	rz_core_recover_vars(core, fcn, false);
	return RZ_CMD_STATUS_OK;
}

RZ_IPI RzCmdStatus rz_analysis_function_vars_display_handler(RzCore *core, int argc, const char **argv) {
	RzAnalysisFunction *fcn = rz_analysis_get_fcn_in(core->analysis, core->offset, -1);
	if (!fcn) {
		eprintf("Cannot find function in 0x%08" PFMT64x "\n", core->offset);
		return RZ_CMD_STATUS_ERROR;
	}

	RzAnalysisVar *v;
	char *r = NULL;
	switch (argc) {
	case 1:
		r = rz_core_analysis_all_vars_display(core, fcn, true);
		break;
	case 2:
		v = rz_analysis_function_get_var_byname(fcn, argv[1]);
		if (!v) {
			eprintf("Cannot find variable '%s' in current function\n", argv[1]);
			return RZ_CMD_STATUS_ERROR;
		}
		r = rz_core_analysis_var_display(core, v, true);
		break;
	default:
		rz_return_val_if_reached(RZ_CMD_STATUS_ERROR);
	}
	rz_cons_print(r);
	free(r);
	return RZ_CMD_STATUS_OK;
}

RZ_IPI RzCmdStatus rz_analysis_function_vars_stackframe_handler(RzCore *core, int argc, const char **argv) {
	__cmd_afvf(core, NULL);
	return RZ_CMD_STATUS_OK;
}

RZ_IPI RzCmdStatus rz_analysis_function_vars_rename_handler(RzCore *core, int argc, const char **argv) {
	const char *newname = argv[1];
	const char *oldname = argv[2];
	bool result = rz_core_analysis_var_rename(core, oldname, newname);
	return result ? RZ_CMD_STATUS_OK : RZ_CMD_STATUS_OK;
}

static RzCmdStatus analysis_function_vars_accesses(RzCore *core, int access_type, const char *varname) {
	RzAnalysisFunction *fcn = rz_analysis_get_fcn_in(core->analysis, core->offset, -1);
	if (!fcn) {
		eprintf("Cannot find function in 0x%08" PFMT64x "\n", core->offset);
		return RZ_CMD_STATUS_ERROR;
	}

	if (!varname) {
		RzList *list = rz_analysis_var_all_list(core->analysis, fcn);
		RzListIter *iter;
		RzAnalysisVar *var;
		rz_list_foreach (list, iter, var) {
			var_accesses_list(fcn, var, NULL, access_type, var->name);
		}
		rz_list_free(list);
	} else {
		RzAnalysisVar *var = rz_analysis_function_get_var_byname(fcn, varname);
		if (!var) {
			eprintf("Cannot find variable %s\n", varname);
			return RZ_CMD_STATUS_ERROR;
		}
		var_accesses_list(fcn, var, NULL, access_type, var->name);
	}
	return RZ_CMD_STATUS_OK;
}

RZ_IPI RzCmdStatus rz_analysis_function_vars_reads_handler(RzCore *core, int argc, const char **argv) {
	return analysis_function_vars_accesses(core, RZ_ANALYSIS_VAR_ACCESS_TYPE_READ, argv[1]);
}

RZ_IPI RzCmdStatus rz_analysis_function_vars_writes_handler(RzCore *core, int argc, const char **argv) {
	return analysis_function_vars_accesses(core, RZ_ANALYSIS_VAR_ACCESS_TYPE_WRITE, argv[1]);
}

RZ_IPI RzCmdStatus rz_analysis_function_vars_type_handler(RzCore *core, int argc, const char **argv) {
	RzAnalysisFunction *fcn = rz_analysis_get_fcn_in(core->analysis, core->offset, -1);
	if (!fcn) {
		eprintf("Cannot find function in 0x%08" PFMT64x "\n", core->offset);
		return RZ_CMD_STATUS_ERROR;
	}

	RzAnalysisVar *v = rz_analysis_function_get_var_byname(fcn, argv[1]);
	if (!v) {
		eprintf("Cannot find variable %s\n", argv[1]);
		return RZ_CMD_STATUS_ERROR;
	}
	rz_analysis_var_set_type(v, argv[2]);
	return RZ_CMD_STATUS_OK;
}

RZ_IPI RzCmdStatus rz_analysis_function_vars_xrefs_handler(RzCore *core, int argc, const char **argv, RzOutputMode mode) {
	RzAnalysisFunction *fcn = rz_analysis_get_fcn_in(core->analysis, core->offset, -1);
	if (!fcn) {
		eprintf("Cannot find function in 0x%08" PFMT64x "\n", core->offset);
		return RZ_CMD_STATUS_ERROR;
	}
	PJ *pj = NULL;
	if (mode == RZ_OUTPUT_MODE_JSON) {
		pj = pj_new();
		pj_o(pj);
		pj_k(pj, "reads");
	} else {
		rz_cons_printf("afvR\n");
	}
	list_vars(core, fcn, pj, 'R', argv[1]);
	if (mode == RZ_OUTPUT_MODE_JSON) {
		pj_k(pj, "writes");
	} else {
		rz_cons_printf("afvW\n");
	}
	list_vars(core, fcn, pj, 'W', argv[1]);
	if (mode == RZ_OUTPUT_MODE_JSON) {
		pj_end(pj);
		char *j = pj_drain(pj);
		rz_cons_printf("%s\n", j);
		free(j);
	}
	return RZ_CMD_STATUS_OK;
}

static RzCmdStatus analysis_function_vars_kind_list(RzCore *core, RzAnalysisFunction *fcn, RzAnalysisVarKind kind, RzOutputMode mode) {
	PJ *pj = NULL;
	if (mode == RZ_OUTPUT_MODE_JSON) {
		pj = rz_core_pj_new(core);
		if (!pj) {
			return RZ_CMD_STATUS_ERROR;
		}
	}
	int type = rz_output_mode_to_char(mode);
	rz_analysis_var_list_show(core->analysis, fcn, kind, type, pj);
	if (mode == RZ_OUTPUT_MODE_JSON) {
		rz_cons_println(pj_string(pj));
		pj_free(pj);
	}
	return RZ_CMD_STATUS_OK;
}

static RzCmdStatus analysis_function_vars_del(RzCore *core, RzAnalysisVarKind kind, const char *varname) {
	RzAnalysisFunction *fcn = rz_analysis_get_fcn_in(core->analysis, core->offset, -1);
	if (!fcn) {
		eprintf("Cannot find function in 0x%08" PFMT64x "\n", core->offset);
		return RZ_CMD_STATUS_ERROR;
	}

	function_delete_var_cmd(core, fcn, kind, varname);
	return RZ_CMD_STATUS_OK;
}

static RzCmdStatus analysis_function_vars_getsetref(RzCore *core, int delta, ut64 addr, RzAnalysisVarKind kind, RzAnalysisVarAccessType access_type) {
	RzAnalysisFunction *fcn = rz_analysis_get_fcn_in(core->analysis, core->offset, -1);
	if (!fcn) {
		eprintf("Cannot find function in 0x%08" PFMT64x "\n", core->offset);
		return RZ_CMD_STATUS_ERROR;
	}

	RzAnalysisVar *var = rz_analysis_function_get_var(fcn, kind, delta);
	if (!var) {
		eprintf("Cannot find variable with delta %d\n", delta);
		return RZ_CMD_STATUS_ERROR;
	}

	RzAnalysisOp *op = rz_core_analysis_op(core, addr, 0);
	const char *ireg = op ? op->ireg : NULL;
	if (kind == RZ_ANALYSIS_VAR_KIND_SPV) {
		delta -= fcn->maxstack;
	}
	rz_analysis_var_set_access(var, ireg, addr, access_type, delta);
	rz_analysis_op_free(op);
	return RZ_CMD_STATUS_OK;
}

/// --------- Base pointer based variable handlers -------------

RZ_IPI RzCmdStatus rz_analysis_function_vars_bp_handler(RzCore *core, int argc, const char **argv, RzOutputMode mode) {
	RzAnalysisFunction *fcn = rz_analysis_get_fcn_in(core->analysis, core->offset, -1);
	if (!fcn) {
		eprintf("Cannot find function in 0x%08" PFMT64x "\n", core->offset);
		return RZ_CMD_STATUS_ERROR;
	}

	if (argc == 1) {
		return analysis_function_vars_kind_list(core, fcn, RZ_ANALYSIS_VAR_KIND_BPV, mode);
	} else {
		const char *varname = argv[2];
		const char *vartype = argc > 3 ? argv[3] : "int";
		int delta = (int)rz_num_math(core->num, argv[1]) - fcn->bp_off;
		bool isarg = delta > 0;
		rz_analysis_function_set_var(fcn, delta, RZ_ANALYSIS_VAR_KIND_BPV, vartype, 4, isarg, varname);
	}
	return RZ_CMD_STATUS_OK;
}

RZ_IPI RzCmdStatus rz_analysis_function_vars_bp_del_handler(RzCore *core, int argc, const char **argv) {
	return analysis_function_vars_del(core, RZ_ANALYSIS_VAR_KIND_BPV, argv[1]);
}

RZ_IPI RzCmdStatus rz_analysis_function_vars_bp_getref_handler(RzCore *core, int argc, const char **argv) {
	int delta = (int)rz_num_math(core->num, argv[1]);
	ut64 addr = rz_num_math(core->num, argv[2]);
	return analysis_function_vars_getsetref(core, delta, addr, RZ_ANALYSIS_VAR_KIND_BPV, RZ_ANALYSIS_VAR_ACCESS_TYPE_READ);
}

RZ_IPI RzCmdStatus rz_analysis_function_vars_bp_setref_handler(RzCore *core, int argc, const char **argv) {
	int delta = (int)rz_num_math(core->num, argv[1]);
	ut64 addr = rz_num_math(core->num, argv[2]);
	return analysis_function_vars_getsetref(core, delta, addr, RZ_ANALYSIS_VAR_KIND_BPV, RZ_ANALYSIS_VAR_ACCESS_TYPE_WRITE);
}

/// --------- Register-based variable handlers -------------

RZ_IPI RzCmdStatus rz_analysis_function_vars_regs_handler(RzCore *core, int argc, const char **argv, RzOutputMode mode) {
	RzAnalysisFunction *fcn = rz_analysis_get_fcn_in(core->analysis, core->offset, -1);
	if (!fcn) {
		eprintf("Cannot find function in 0x%08" PFMT64x "\n", core->offset);
		return RZ_CMD_STATUS_ERROR;
	}

	if (argc == 1) {
		return analysis_function_vars_kind_list(core, fcn, RZ_ANALYSIS_VAR_KIND_REG, mode);
	} else {
		const char *varname = argv[2];
		const char *vartype = argc > 3 ? argv[3] : "int";
		RzRegItem *i = rz_reg_get(core->analysis->reg, argv[1], -1);
		if (!i) {
			eprintf("Register not found");
			return RZ_CMD_STATUS_ERROR;
		}
		int delta = i->index;
		bool isarg = true;
		rz_analysis_function_set_var(fcn, delta, RZ_ANALYSIS_VAR_KIND_REG, vartype, 4, isarg, varname);
	}
	return RZ_CMD_STATUS_OK;
}

RZ_IPI RzCmdStatus rz_analysis_function_vars_regs_del_handler(RzCore *core, int argc, const char **argv) {
	return analysis_function_vars_del(core, RZ_ANALYSIS_VAR_KIND_REG, argv[1]);
}

RZ_IPI RzCmdStatus rz_analysis_function_vars_regs_getref_handler(RzCore *core, int argc, const char **argv) {
	RzRegItem *i = rz_reg_get(core->analysis->reg, argv[1], -1);
	if (!i) {
		eprintf("Register not found");
		return RZ_CMD_STATUS_ERROR;
	}
	int delta = i->index;
	ut64 addr = rz_num_math(core->num, argv[2]);
	return analysis_function_vars_getsetref(core, delta, addr, RZ_ANALYSIS_VAR_KIND_REG, RZ_ANALYSIS_VAR_ACCESS_TYPE_READ);
}

RZ_IPI RzCmdStatus rz_analysis_function_vars_regs_setref_handler(RzCore *core, int argc, const char **argv) {
	RzRegItem *i = rz_reg_get(core->analysis->reg, argv[1], -1);
	if (!i) {
		eprintf("Register not found");
		return RZ_CMD_STATUS_ERROR;
	}
	int delta = i->index;
	ut64 addr = rz_num_math(core->num, argv[2]);
	return analysis_function_vars_getsetref(core, delta, addr, RZ_ANALYSIS_VAR_KIND_REG, RZ_ANALYSIS_VAR_ACCESS_TYPE_WRITE);
}

/// --------- Stack-based variable handlers -------------

RZ_IPI RzCmdStatus rz_analysis_function_vars_sp_handler(RzCore *core, int argc, const char **argv, RzOutputMode mode) {
	RzAnalysisFunction *fcn = rz_analysis_get_fcn_in(core->analysis, core->offset, -1);
	if (!fcn) {
		eprintf("Cannot find function in 0x%08" PFMT64x "\n", core->offset);
		return RZ_CMD_STATUS_ERROR;
	}

	if (argc == 1) {
		return analysis_function_vars_kind_list(core, fcn, RZ_ANALYSIS_VAR_KIND_SPV, mode);
	} else {
		const char *varname = argv[2];
		const char *vartype = argc > 3 ? argv[3] : "int";
		int delta = (int)rz_num_math(core->num, argv[1]);
		bool isarg = delta > fcn->maxstack;
		rz_analysis_function_set_var(fcn, delta, RZ_ANALYSIS_VAR_KIND_SPV, vartype, 4, isarg, varname);
	}
	return RZ_CMD_STATUS_OK;
}

RZ_IPI RzCmdStatus rz_analysis_function_vars_sp_del_handler(RzCore *core, int argc, const char **argv) {
	return analysis_function_vars_del(core, RZ_ANALYSIS_VAR_KIND_SPV, argv[1]);
}

RZ_IPI RzCmdStatus rz_analysis_function_vars_sp_getref_handler(RzCore *core, int argc, const char **argv) {
	int delta = (int)rz_num_math(core->num, argv[1]);
	ut64 addr = rz_num_math(core->num, argv[2]);
	return analysis_function_vars_getsetref(core, delta, addr, RZ_ANALYSIS_VAR_KIND_SPV, RZ_ANALYSIS_VAR_ACCESS_TYPE_READ);
}

RZ_IPI RzCmdStatus rz_analysis_function_vars_sp_setref_handler(RzCore *core, int argc, const char **argv) {
	int delta = (int)rz_num_math(core->num, argv[1]);
	ut64 addr = rz_num_math(core->num, argv[2]);
	return analysis_function_vars_getsetref(core, delta, addr, RZ_ANALYSIS_VAR_KIND_SPV, RZ_ANALYSIS_VAR_ACCESS_TYPE_WRITE);
}<|MERGE_RESOLUTION|>--- conflicted
+++ resolved
@@ -780,126 +780,6 @@
 	return true;
 }
 
-<<<<<<< HEAD
-/* better aac for windows-x86-32 */
-#define JAYRO_03 0
-
-#if JAYRO_03
-
-static bool analysis_is_bad_call(RzCore *core, ut64 from, ut64 to, ut64 addr, ut8 *buf, int bufi) {
-	ut64 align = RZ_ABS(addr % PE_ALIGN);
-	ut32 call_bytes;
-
-	// XXX this is x86 specific
-	if (align == 0) {
-		call_bytes = (ut32)((ut8 *)buf)[bufi + 3] << 24;
-		call_bytes |= (ut32)((ut8 *)buf)[bufi + 2] << 16;
-		call_bytes |= (ut32)((ut8 *)buf)[bufi + 1] << 8;
-		call_bytes |= (ut32)((ut8 *)buf)[bufi];
-	} else {
-		call_bytes = (ut32)((ut8 *)buf)[bufi - align + 3] << 24;
-		call_bytes |= (ut32)((ut8 *)buf)[bufi - align + 2] << 16;
-		call_bytes |= (ut32)((ut8 *)buf)[bufi - align + 1] << 8;
-		call_bytes |= (ut32)((ut8 *)buf)[bufi - align];
-	}
-	if (call_bytes >= from && call_bytes <= to) {
-		return true;
-	}
-	call_bytes = (ut32)((ut8 *)buf)[bufi + 4] << 24;
-	call_bytes |= (ut32)((ut8 *)buf)[bufi + 3] << 16;
-	call_bytes |= (ut32)((ut8 *)buf)[bufi + 2] << 8;
-	call_bytes |= (ut32)((ut8 *)buf)[bufi + 1];
-	call_bytes += addr + 5;
-	if (call_bytes >= from && call_bytes <= to) {
-		return false;
-	}
-	return false;
-}
-#endif
-
-// function argument types and names into analysis/types
-static void __add_vars_sdb(RzCore *core, RzAnalysisFunction *fcn) {
-	RzAnalysisFcnVarsCache cache;
-	rz_analysis_fcn_vars_cache_init(core->analysis, &cache, fcn);
-	RzListIter *iter;
-	RzAnalysisVar *var;
-	int arg_count = 0;
-
-	RzList *all_vars = cache.rvars;
-	rz_list_join(all_vars, cache.bvars);
-	rz_list_join(all_vars, cache.svars);
-
-	RzStrBuf key, value;
-	rz_strbuf_init(&key);
-	rz_strbuf_init(&value);
-
-	rz_list_foreach (all_vars, iter, var) {
-		if (var->isarg) {
-			if (!rz_strbuf_setf(&key, "func.%s.arg.%d", fcn->name, arg_count) ||
-				!rz_strbuf_setf(&value, "%s,%s", var->type, var->name)) {
-				goto exit;
-			}
-			sdb_set(core->analysis->sdb_types, rz_strbuf_get(&key), rz_strbuf_get(&value), 0);
-			arg_count++;
-		}
-	}
-	if (arg_count > 0) {
-		if (!rz_strbuf_setf(&key, "func.%s.args", fcn->name) ||
-			!rz_strbuf_setf(&value, "%d", arg_count)) {
-			goto exit;
-		}
-		sdb_set(core->analysis->sdb_types, rz_strbuf_get(&key), rz_strbuf_get(&value), 0);
-	}
-exit:
-	rz_strbuf_fini(&key);
-	rz_strbuf_fini(&value);
-	rz_analysis_fcn_vars_cache_fini(&cache);
-}
-
-static bool cmd_analysis_aaft(RzCore *core) {
-	RzListIter *it;
-	RzAnalysisFunction *fcn;
-	ut64 seek;
-	if (rz_config_get_i(core->config, "cfg.debug")) {
-		eprintf("TOFIX: aaft can't run in debugger mode.\n");
-		return false;
-	}
-	const char *io_cache_key = "io.pcache.write";
-	RzConfigHold *hold = rz_config_hold_new(core->config);
-	rz_config_hold_i(hold, "io.va", io_cache_key, NULL);
-	bool io_cache = rz_config_get_i(core->config, io_cache_key);
-	if (!io_cache) {
-		// XXX. we shouldnt need this, but it breaks 'rizin -c aaa -w ls'
-		rz_config_set_i(core->config, io_cache_key, true);
-	}
-	seek = core->offset;
-	rz_reg_arena_push(core->analysis->reg);
-	rz_reg_arena_zero(core->analysis->reg);
-	rz_core_cmd0(core, "aei;aeim");
-	ut8 *saved_arena = rz_reg_arena_peek(core->analysis->reg);
-	// Iterating Reverse so that we get function in top-bottom call order
-	rz_list_foreach_prev(core->analysis->fcns, it, fcn) {
-		int ret = rz_core_seek(core, fcn->addr, true);
-		if (!ret) {
-			continue;
-		}
-		rz_reg_arena_poke(core->analysis->reg, saved_arena);
-		rz_analysis_esil_set_pc(core->analysis->esil, fcn->addr);
-		rz_core_analysis_type_match(core, fcn);
-		if (rz_cons_is_breaked()) {
-			break;
-		}
-		__add_vars_sdb(core, fcn);
-	}
-	rz_core_seek(core, seek, true);
-	rz_reg_arena_pop(core->analysis->reg);
-	rz_config_hold_restore(hold);
-	free(saved_arena);
-	return true;
-}
-
-=======
->>>>>>> db04bed5
 static void type_cmd(RzCore *core, const char *input) {
 	RzAnalysisFunction *fcn = rz_analysis_get_fcn_in(core->analysis, core->offset, -1);
 	if (!fcn && *input != '?') {
