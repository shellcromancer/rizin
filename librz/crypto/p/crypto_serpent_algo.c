// SPDX-FileCopyrightText: 2017 NicsTr <nicolas.bordes@grenoble-inp.org>
// SPDX-License-Identifier: LGPL-3.0-only

#include "crypto_serpent_algo.h"
#include <rz_util/rz_assert.h>

static const ut8 S[][16] = {
	{ 3, 8, 15, 1, 10, 6, 5, 11, 14, 13, 4, 2, 7, 0, 9, 12 }, /* S0: */
	{ 15, 12, 2, 7, 9, 0, 5, 10, 1, 11, 14, 8, 6, 13, 3, 4 }, /* S1: */
	{ 8, 6, 7, 9, 3, 12, 10, 15, 13, 1, 14, 4, 0, 11, 5, 2 }, /* S2: */
	{ 0, 15, 11, 8, 12, 9, 6, 3, 13, 1, 2, 4, 10, 7, 5, 14 }, /* S3: */
	{ 1, 15, 8, 3, 12, 0, 11, 6, 2, 5, 4, 10, 9, 14, 7, 13 }, /* S4: */
	{ 15, 5, 2, 11, 4, 10, 9, 12, 0, 3, 14, 8, 13, 6, 7, 1 }, /* S5: */
	{ 7, 2, 12, 5, 8, 4, 6, 11, 14, 9, 1, 15, 13, 3, 10, 0 }, /* S6: */
	{ 1, 13, 15, 0, 14, 8, 2, 11, 7, 4, 12, 10, 9, 3, 5, 6 }, /* S7: */
};

static const ut8 Sinv[][16] = {
	{ 13, 3, 11, 0, 10, 6, 5, 12, 1, 14, 4, 7, 15, 9, 8, 2 }, /* InvS0: */
	{ 5, 8, 2, 14, 15, 6, 12, 3, 11, 4, 7, 9, 1, 13, 10, 0 }, /* InvS1: */
	{ 12, 9, 15, 4, 11, 14, 1, 2, 0, 3, 6, 13, 5, 8, 10, 7 }, /* InvS2: */
	{ 0, 9, 10, 7, 11, 14, 6, 13, 3, 5, 12, 2, 4, 8, 15, 1 }, /* InvS3: */
	{ 5, 0, 8, 3, 10, 9, 7, 14, 2, 12, 11, 6, 4, 15, 13, 1 }, /* InvS4: */
	{ 8, 15, 2, 9, 4, 1, 13, 14, 11, 6, 5, 3, 7, 12, 10, 0 }, /* InvS5: */
	{ 15, 10, 1, 13, 5, 3, 6, 0, 4, 9, 14, 7, 2, 12, 8, 11 }, /* InvS6: */
	{ 3, 0, 6, 13, 9, 14, 15, 8, 5, 12, 11, 7, 10, 1, 4, 2 }, /* InvS7: */
};

static const ut8 IPTable[] = {
	0, 32, 64, 96, 1, 33, 65, 97, 2, 34, 66, 98, 3, 35, 67, 99,
	4, 36, 68, 100, 5, 37, 69, 101, 6, 38, 70, 102, 7, 39, 71, 103,
	8, 40, 72, 104, 9, 41, 73, 105, 10, 42, 74, 106, 11, 43, 75, 107,
	12, 44, 76, 108, 13, 45, 77, 109, 14, 46, 78, 110, 15, 47, 79, 111,
	16, 48, 80, 112, 17, 49, 81, 113, 18, 50, 82, 114, 19, 51, 83, 115,
	20, 52, 84, 116, 21, 53, 85, 117, 22, 54, 86, 118, 23, 55, 87, 119,
	24, 56, 88, 120, 25, 57, 89, 121, 26, 58, 90, 122, 27, 59, 91, 123,
	28, 60, 92, 124, 29, 61, 93, 125, 30, 62, 94, 126, 31, 63, 95, 127
};

static const ut8 FPTable[] = {
	0, 4, 8, 12, 16, 20, 24, 28, 32, 36, 40, 44, 48, 52, 56, 60,
	64, 68, 72, 76, 80, 84, 88, 92, 96, 100, 104, 108, 112, 116, 120, 124,
	1, 5, 9, 13, 17, 21, 25, 29, 33, 37, 41, 45, 49, 53, 57, 61,
	65, 69, 73, 77, 81, 85, 89, 93, 97, 101, 105, 109, 113, 117, 121, 125,
	2, 6, 10, 14, 18, 22, 26, 30, 34, 38, 42, 46, 50, 54, 58, 62,
	66, 70, 74, 78, 82, 86, 90, 94, 98, 102, 106, 110, 114, 118, 122, 126,
	3, 7, 11, 15, 19, 23, 27, 31, 35, 39, 43, 47, 51, 55, 59, 63,
	67, 71, 75, 79, 83, 87, 91, 95, 99, 103, 107, 111, 115, 119, 123, 127
};

static inline void rotr(ut32 *x, int s) {
	*x = (*x >> s) | (*x << (32 - s));
}

static inline void rotl(ut32 *x, int s) {
	*x = (*x << s) | (*x >> (32 - s));
}

/* Apply SBox to the four least significant bits */
static inline ut8 apply_sbox(int si, ut8 x) {
	x = S[si][x & 0xf];
	return x;
}
/* Apply SBox to the four least significant bits */
static inline ut8 apply_sbox_inv(int si, ut8 x) {
	x = Sinv[si][x & 0xf];
	return x;
}

static inline ut8 get_bit(int i, ut32 input) {
	rz_return_val_if_fail(i < 32, 0);
	return (input >> i) & 1;
}

void apply_IP(ut32 in[DW_BY_BLOCK], ut32 out[DW_BY_BLOCK]) {
	int index;
	int i;
	for (i = 0; i < DW_BY_BLOCK * 32; i++) {
		index = IPTable[i];
		out[i / 32] ^= (-(ut32)get_bit(index % 32, in[index / 32]) ^ out[i / 32]) & (1 << (i & 0x1f));
	}
}

void apply_FP(ut32 in[DW_BY_BLOCK], ut32 out[DW_BY_BLOCK]) {
	int index;
	int i;
	for (i = 0; i < DW_BY_BLOCK * 32; i++) {
		index = FPTable[i];
		out[i / 32] ^= (-(ut32)get_bit(index % 32, in[index / 32]) ^ out[i / 32]) & (1 << (i & 0x1f));
	}
}

<<<<<<< HEAD
void serpent_keyschedule(struct serpent_state st,
	ut32 subkeys[NB_SUBKEYS * DW_BY_BLOCK]) {
	rz_return_if_fail((st.key_size == 128) || (st.key_size == 192) || (st.key_size == 256));
=======
void serpent_keyschedule(const serpent_state_t *st, ut32 subkeys[NB_SUBKEYS * DW_BY_BLOCK]) {
	rz_return_if_fail((st->key_size == 128) || (st->key_size == 192) || (st->key_size == 256));
>>>>>>> 5009f9b6

	ut32 tmpkeys[DW_BY_BLOCK * NB_SUBKEYS + DW_BY_USERKEY] = { 0 };
	const ut32 phi = 0x9e3779b9;
	int si;
	ut8 in, out;
	int i, j, l;

	for (i = 0; i < st->key_size / 32; i++) {
		tmpkeys[i] = st->key[i];
	}

	// Padding key
	if (st->key_size != 256) {
		tmpkeys[st->key_size / 32] = 1;
	}

	for (i = DW_BY_USERKEY; i < NB_SUBKEYS * DW_BY_BLOCK + DW_BY_USERKEY; i++) {
		tmpkeys[i] = tmpkeys[i - 8] ^ tmpkeys[i - 5] ^ tmpkeys[i - 3] ^ tmpkeys[i - 1] ^ phi ^ (i - 8);
		rotl(tmpkeys + i, 11);
	}

	// Applying sbox for subkey i
	for (i = 0; i < NB_SUBKEYS; i++) {
		si = (32 + 3 - i) % 8;

		// Iterates over all nibbles of the subkey i
		for (j = 0; j < NIBBLES_BY_SUBKEY; j++) {
			in = get_bit(j, tmpkeys[0 + DW_BY_BLOCK * i + DW_BY_USERKEY]) | get_bit(j, tmpkeys[1 + DW_BY_BLOCK * i + DW_BY_USERKEY]) << 1 | get_bit(j, tmpkeys[2 + DW_BY_BLOCK * i + DW_BY_USERKEY]) << 2 | get_bit(j, tmpkeys[3 + DW_BY_BLOCK * i + DW_BY_USERKEY]) << 3;
			out = apply_sbox(si, in);
			for (l = 0; l < DW_BY_BLOCK; l++) {
				subkeys[l + DW_BY_BLOCK * i] |= get_bit(l, (ut32)out) << j;
			}
		}
	}

	// Apply IP on every subkey
	for (i = 0; i < NB_SUBKEYS; i++) {
		apply_IP(&subkeys[i * DW_BY_BLOCK], &tmpkeys[DW_BY_USERKEY + i * DW_BY_BLOCK]);
	}

	memcpy(subkeys, tmpkeys + DW_BY_USERKEY, 132 * sizeof(ut32));
}

void apply_xor(ut32 block[DW_BY_BLOCK], ut32 subkey[DW_BY_BLOCK]) {
	int i;
	for (i = 0; i < DW_BY_BLOCK; i++) {
		block[i] ^= subkey[i];
	}
}

void apply_permut(ut32 block[DW_BY_BLOCK]) {
	ut32 tmp_block[DW_BY_BLOCK] = { 0 };
	apply_FP(block, tmp_block);
	rotl(tmp_block + 0, 13);
	rotl(tmp_block + 2, 3);
	tmp_block[1] ^= tmp_block[0] ^ tmp_block[2];
	tmp_block[3] ^= tmp_block[2] ^ (tmp_block[0] << 3);
	rotl(tmp_block + 1, 1);
	rotl(tmp_block + 3, 7);
	tmp_block[0] ^= tmp_block[1] ^ tmp_block[3];
	tmp_block[2] ^= tmp_block[3] ^ (tmp_block[1] << 7);
	rotl(tmp_block + 0, 5);
	rotl(tmp_block + 2, 22);
	apply_IP(tmp_block, block);
}

void apply_permut_inv(ut32 block[DW_BY_BLOCK]) {
	ut32 tmp_block[DW_BY_BLOCK] = { 0 };
	apply_FP(block, tmp_block);
	rotr(tmp_block + 0, 5);
	rotr(tmp_block + 2, 22);
	tmp_block[2] ^= tmp_block[3] ^ (tmp_block[1] << 7);
	tmp_block[0] ^= tmp_block[1] ^ tmp_block[3];
	rotr(tmp_block + 3, 7);
	rotr(tmp_block + 1, 1);
	tmp_block[3] ^= tmp_block[2] ^ (tmp_block[0] << 3);
	tmp_block[1] ^= tmp_block[0] ^ tmp_block[2];
	rotr(tmp_block + 2, 3);
	rotr(tmp_block + 0, 13);
	apply_IP(tmp_block, block);
}

void apply_round(int round, ut32 block[DW_BY_BLOCK],
	ut32 subkeys[DW_BY_BLOCK * NB_SUBKEYS]) {
	int i, j;

	apply_xor(block, subkeys + 4 * round);

	for (i = 0; i < DW_BY_BLOCK; i++) {
		ut32 res = 0;
		for (j = 0; j < 8; j++) {
			res |= apply_sbox(round % 8, (block[i] >> 4 * j) & 0xf) << 4 * j;
		}
		block[i] = res;
	}

	if (round == NB_ROUNDS - 1) {
		apply_xor(block, subkeys + 4 * (round + 1));
	} else {
		apply_permut(block);
	}
}

void apply_round_inv(int round, ut32 block[DW_BY_BLOCK],
	ut32 subkeys[DW_BY_BLOCK * NB_SUBKEYS]) {
	if (round == NB_ROUNDS - 1) {
		apply_xor(block, subkeys + 4 * (round + 1));
	} else {
		apply_permut_inv(block);
	}

	int i, j;
	ut32 res;

	for (i = 0; i < DW_BY_BLOCK; i++) {
		res = 0;
		for (j = 0; j < 8; j++) {
			res |= apply_sbox_inv(round % 8, (block[i] >> 4 * j) & 0xf) << 4 * j;
		}
		block[i] = res;
	}

	apply_xor(block, subkeys + 4 * round);
}

void serpent_encrypt(serpent_state_t *st, ut32 in[DW_BY_BLOCK],
	ut32 out[DW_BY_BLOCK]) {
	int i;
	ut32 subkeys[DW_BY_BLOCK * NB_SUBKEYS] = { 0 };
	ut32 tmp_block[DW_BY_BLOCK] = { 0 };

	serpent_keyschedule(st, subkeys);

	apply_IP(in, tmp_block);
	for (i = 0; i < NB_ROUNDS; i++) {
		apply_round(i, tmp_block, subkeys);
	}
	apply_FP(tmp_block, out);
}

void serpent_decrypt(serpent_state_t *st, ut32 in[DW_BY_BLOCK],
	ut32 out[DW_BY_BLOCK]) {
	int i;
	ut32 subkeys[DW_BY_BLOCK * NB_SUBKEYS] = { 0 };
	ut32 tmp_block[DW_BY_BLOCK] = { 0 };

	serpent_keyschedule(st, subkeys);

	apply_IP(in, tmp_block);
	for (i = NB_ROUNDS - 1; i >= 0; i--) {
		apply_round_inv(i, tmp_block, subkeys);
	}
	apply_FP(tmp_block, out);
}<|MERGE_RESOLUTION|>--- conflicted
+++ resolved
@@ -90,14 +90,8 @@
 	}
 }
 
-<<<<<<< HEAD
-void serpent_keyschedule(struct serpent_state st,
-	ut32 subkeys[NB_SUBKEYS * DW_BY_BLOCK]) {
-	rz_return_if_fail((st.key_size == 128) || (st.key_size == 192) || (st.key_size == 256));
-=======
 void serpent_keyschedule(const serpent_state_t *st, ut32 subkeys[NB_SUBKEYS * DW_BY_BLOCK]) {
 	rz_return_if_fail((st->key_size == 128) || (st->key_size == 192) || (st->key_size == 256));
->>>>>>> 5009f9b6
 
 	ut32 tmpkeys[DW_BY_BLOCK * NB_SUBKEYS + DW_BY_USERKEY] = { 0 };
 	const ut32 phi = 0x9e3779b9;
